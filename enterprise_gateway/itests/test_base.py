--- conflicted
+++ resolved
@@ -1,15 +1,10 @@
 import os
 
 expected_hostname = os.getenv("ITEST_HOSTNAME_PREFIX", "") + "*"  # use ${KERNEL_USERNAME} on k8s
-<<<<<<< HEAD
-expected_application_id = os.getenv("EXPECTED_APPLICATION_ID", "application_*")  # use 'spark-application-*' on k8s
-expected_spark_version = os.getenv("EXPECTED_SPARK_VERSION", "3.2.*")  # use '3.2.*' on k8s
-=======
 expected_application_id = os.getenv(
     "EXPECTED_APPLICATION_ID", "application_*"
 )  # use 'spark-application-*' on k8s
-expected_spark_version = os.getenv("EXPECTED_SPARK_VERSION", "2.4.*")  # use '2.4.*' on k8s
->>>>>>> ff3c054c
+expected_spark_version = os.getenv("EXPECTED_SPARK_VERSION", "3.2.*")  # use '2.4.*' on k8s
 expected_spark_master = os.getenv("EXPECTED_SPARK_MASTER", "yarn")  # use 'k8s:*' on k8s
 expected_deploy_mode = os.getenv("EXPECTED_DEPLOY_MODE", "(cluster|client)")  # use 'client' on k8s
 
