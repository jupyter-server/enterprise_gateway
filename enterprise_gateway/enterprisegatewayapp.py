# Copyright (c) Jupyter Development Team.
# Distributed under the terms of the Modified BSD License.
"""Enterprise Gateway Jupyter application."""

import asyncio
import errno
import getpass
import logging
import os
import signal
import socket
import sys
import time
import weakref

# Install the pyzmq ioloop. This has to be done before anything else from
# tornado is imported.
from zmq.eventloop import ioloop
ioloop.install()

<<<<<<< HEAD
from tornado import httpserver, web
from tornado.log import enable_pretty_logging, LogFormatter
=======
from tornado import httpserver
from tornado import web
from tornado.log import enable_pretty_logging
>>>>>>> b90d274f

from traitlets.config import Configurable
from jupyter_core.application import JupyterApp, base_aliases
from jupyter_client.kernelspec import KernelSpecManager
from notebook.notebookapp import random_ports
from notebook.utils import url_path_join

from ._version import __version__

from .base.handlers import default_handlers as default_base_handlers
from .services.api.handlers import default_handlers as default_api_handlers
from .services.kernels.handlers import default_handlers as default_kernel_handlers
from .services.kernelspecs.handlers import default_handlers as default_kernelspec_handlers
from .services.sessions.handlers import default_handlers as default_session_handlers

from .services.sessions.kernelsessionmanager import FileKernelSessionManager
from .services.sessions.sessionmanager import SessionManager
from .services.kernels.remotemanager import RemoteMappingKernelManager

from .mixins import EnterpriseGatewayConfigMixin


# Add additional command line aliases
aliases = dict(base_aliases)
aliases.update({
    'ip': 'EnterpriseGatewayApp.ip',
    'port': 'EnterpriseGatewayApp.port',
    'port_retries': 'EnterpriseGatewayApp.port_retries',
    'keyfile': 'EnterpriseGatewayApp.keyfile',
    'certfile': 'EnterpriseGatewayApp.certfile',
    'client-ca': 'EnterpriseGatewayApp.client_ca'
})


class EnterpriseGatewayApp(EnterpriseGatewayConfigMixin, JupyterApp):
    """Application that provisions Jupyter kernels and proxies HTTP/Websocket
    traffic to the kernels.

    - reads command line and environment variable settings
    - initializes managers and routes
    - creates a Tornado HTTP server
    - starts the Tornado event loop
    """
    name = 'jupyter-enterprise-gateway'
    version = __version__
    description = """
        Jupyter Enterprise Gateway

        Provisions remote Jupyter kernels and proxies HTTP/Websocket traffic to them.
    """

    # Also include when generating help options
    classes = [FileKernelSessionManager, RemoteMappingKernelManager]

    # Enable some command line shortcuts
    aliases = aliases

<<<<<<< HEAD
    # Server IP / PORT binding
    port_env = 'EG_PORT'
    port_default_value = 8888
    port = Integer(port_default_value, config=True,
                   help='Port on which to listen (EG_PORT env var)')

    @default('port')
    def port_default(self):
        return int(os.getenv(self.port_env, os.getenv('KG_PORT', self.port_default_value)))

    port_retries_env = 'EG_PORT_RETRIES'
    port_retries_default_value = 50
    port_retries = Integer(port_retries_default_value, config=True,
                           help="""Number of ports to try if the specified port is not available
                           (EG_PORT_RETRIES env var)""")

    @default('port_retries')
    def port_retries_default(self):
        return int(os.getenv(self.port_retries_env, os.getenv('KG_PORT_RETRIES', self.port_retries_default_value)))

    ip_env = 'EG_IP'
    ip_default_value = '127.0.0.1'
    ip = Unicode(ip_default_value, config=True,
                 help='IP address on which to listen (EG_IP env var)')

    @default('ip')
    def ip_default(self):
        return os.getenv(self.ip_env, os.getenv('KG_IP', self.ip_default_value))

    # Base URL
    base_url_env = 'EG_BASE_URL'
    base_url_default_value = '/'
    base_url = Unicode(base_url_default_value, config=True,
                       help='The base path for mounting all API resources (EG_BASE_URL env var)')

    @default('base_url')
    def base_url_default(self):
        return os.getenv(self.base_url_env, os.getenv('KG_BASE_URL', self.base_url_default_value))

    # Token authorization
    auth_token_env = 'EG_AUTH_TOKEN'
    auth_token = Unicode(config=True,
                         help='Authorization token required for all requests (EG_AUTH_TOKEN env var)')

    @default('auth_token')
    def _auth_token_default(self):
        return os.getenv(self.auth_token_env, os.getenv('KG_AUTH_TOKEN', ''))

    # Begin CORS headers
    allow_credentials_env = 'EG_ALLOW_CREDENTIALS'
    allow_credentials = Unicode(config=True,
                                help='Sets the Access-Control-Allow-Credentials header. (EG_ALLOW_CREDENTIALS env var)')

    @default('allow_credentials')
    def allow_credentials_default(self):
        return os.getenv(self.allow_credentials_env, os.getenv('KG_ALLOW_CREDENTIALS', ''))

    allow_headers_env = 'EG_ALLOW_HEADERS'
    allow_headers = Unicode(config=True,
                            help='Sets the Access-Control-Allow-Headers header. (EG_ALLOW_HEADERS env var)')

    @default('allow_headers')
    def allow_headers_default(self):
        return os.getenv(self.allow_headers_env, os.getenv('KG_ALLOW_HEADERS', ''))

    allow_methods_env = 'EG_ALLOW_METHODS'
    allow_methods = Unicode(config=True,
                            help='Sets the Access-Control-Allow-Methods header. (EG_ALLOW_METHODS env var)')

    @default('allow_methods')
    def allow_methods_default(self):
        return os.getenv(self.allow_methods_env, os.getenv('KG_ALLOW_METHODS', ''))

    allow_origin_env = 'EG_ALLOW_ORIGIN'
    allow_origin = Unicode(config=True,
                           help='Sets the Access-Control-Allow-Origin header. (EG_ALLOW_ORIGIN env var)')

    @default('allow_origin')
    def allow_origin_default(self):
        return os.getenv(self.allow_origin_env, os.getenv('KG_ALLOW_ORIGIN', ''))

    expose_headers_env = 'EG_EXPOSE_HEADERS'
    expose_headers = Unicode(config=True,
                             help='Sets the Access-Control-Expose-Headers header. (EG_EXPOSE_HEADERS env var)')

    @default('expose_headers')
    def expose_headers_default(self):
        return os.getenv(self.expose_headers_env, os.getenv('KG_EXPOSE_HEADERS', ''))

    trust_xheaders_env = 'EG_TRUST_XHEADERS'
    trust_xheaders = CBool(False, config=True,
                           help="""Use x-* header values for overriding the remote-ip, useful when
                           application is behing a proxy. (EG_TRUST_XHEADERS env var)""")

    @default('trust_xheaders')
    def trust_xheaders_default(self):
        return strtobool(os.getenv(self.trust_xheaders_env, os.getenv('KG_TRUST_XHEADERS', 'False')))

    certfile_env = 'EG_CERTFILE'
    certfile = Unicode(None, config=True, allow_none=True,
                       help='The full path to an SSL/TLS certificate file. (EG_CERTFILE env var)')

    @default('certfile')
    def certfile_default(self):
        return os.getenv(self.certfile_env, os.getenv('KG_CERTFILE'))

    keyfile_env = 'EG_KEYFILE'
    keyfile = Unicode(None, config=True, allow_none=True,
                      help='The full path to a private key file for usage with SSL/TLS. (EG_KEYFILE env var)')

    @default('keyfile')
    def keyfile_default(self):
        return os.getenv(self.keyfile_env, os.getenv('KG_KEYFILE'))

    client_ca_env = 'EG_CLIENT_CA'
    client_ca = Unicode(None, config=True, allow_none=True,
                        help="""The full path to a certificate authority certificate for SSL/TLS
                        client authentication. (EG_CLIENT_CA env var)""")

    @default('client_ca')
    def client_ca_default(self):
        return os.getenv(self.client_ca_env, os.getenv('KG_CLIENT_CA'))

    max_age_env = 'EG_MAX_AGE'
    max_age = Unicode(config=True,
                      help='Sets the Access-Control-Max-Age header. (EG_MAX_AGE env var)')

    @default('max_age')
    def max_age_default(self):
        return os.getenv(self.max_age_env, os.getenv('KG_MAX_AGE', ''))
    # End CORS headers

    max_kernels_env = 'EG_MAX_KERNELS'
    max_kernels = Integer(None, config=True,
                          allow_none=True,
                          help="""Limits the number of kernel instances allowed to run by this gateway.
                          Unbounded by default. (EG_MAX_KERNELS env var)""")

    @default('max_kernels')
    def max_kernels_default(self):
        val = os.getenv(self.max_kernels_env, os.getenv('KG_MAX_KERNELS'))
        return val if val is None else int(val)

    default_kernel_name_env = 'EG_DEFAULT_KERNEL_NAME'
    default_kernel_name = Unicode(config=True,
                                  help='Default kernel name when spawning a kernel (EG_DEFAULT_KERNEL_NAME env var)')

    @default('default_kernel_name')
    def default_kernel_name_default(self):
        # defaults to Jupyter's default kernel name on empty string
        return os.getenv(self.default_kernel_name_env, os.getenv('KG_DEFAULT_KERNEL_NAME', ''))

    list_kernels_env = 'EG_LIST_KERNELS'
    list_kernels = Bool(config=True,
                        help="""Permits listing of the running kernels using API endpoints /api/kernels
                        and /api/sessions. (EG_LIST_KERNELS env var) Note: Jupyter Notebook
                        allows this by default but Jupyter Enterprise Gateway does not.""")

    @default('list_kernels')
    def list_kernels_default(self):
        return os.getenv(self.list_kernels_env, os.getenv('KG_LIST_KERNELS', 'False')).lower() == 'true'

    env_whitelist_env = 'EG_ENV_WHITELIST'
    env_whitelist = List(config=True,
                         help="""Environment variables allowed to be set when a client requests a
                         new kernel. (EG_ENV_WHITELIST env var)""")

    @default('env_whitelist')
    def env_whitelist_default(self):
        return os.getenv(self.env_whitelist_env, os.getenv('KG_ENV_WHITELIST', '')).split(',')

    env_process_whitelist_env = 'EG_ENV_PROCESS_WHITELIST'
    env_process_whitelist = List(config=True,
                                 help="""Environment variables allowed to be inherited
                                 from the spawning process by the kernel. (EG_ENV_PROCESS_WHITELIST env var)""")

    @default('env_process_whitelist')
    def env_process_whitelist_default(self):
        return os.getenv(self.env_process_whitelist_env, os.getenv('KG_ENV_PROCESS_WHITELIST', '')).split(',')

    # Remote hosts
    remote_hosts_env = 'EG_REMOTE_HOSTS'
    remote_hosts_default_value = 'localhost'
    remote_hosts = List(default_value=[remote_hosts_default_value], config=True,
                        help="""Bracketed comma-separated list of hosts on which DistributedProcessProxy
                        kernels will be launched e.g., ['host1','host2']. (EG_REMOTE_HOSTS env var
                        - non-bracketed, just comma-separated)""")

    @default('remote_hosts')
    def remote_hosts_default(self):
        return os.getenv(self.remote_hosts_env, self.remote_hosts_default_value).split(',')

    # Yarn endpoint
    yarn_endpoint_env = 'EG_YARN_ENDPOINT'
    yarn_endpoint = Unicode(None, config=True, allow_none=True,
                            help="""The http url specifying the YARN Resource Manager. Note: If this value is NOT set,
                            the YARN library will use the files within the local HADOOP_CONFIG_DIR to determine the
                            active resource manager. (EG_YARN_ENDPOINT env var)""")

    @default('yarn_endpoint')
    def yarn_endpoint_default(self):
        return os.getenv(self.yarn_endpoint_env)

    # Alt Yarn endpoint
    alt_yarn_endpoint_env = 'EG_ALT_YARN_ENDPOINT'
    alt_yarn_endpoint = Unicode(None, config=True, allow_none=True,
                                help="""The http url specifying the alternate YARN Resource Manager.  This value should
                                be set when YARN Resource Managers are configured for high availability.  Note: If both
                                YARN endpoints are NOT set, the YARN library will use the files within the local
                                HADOOP_CONFIG_DIR to determine the active resource manager.
                                (EG_ALT_YARN_ENDPOINT env var)""")

    @default('alt_yarn_endpoint')
    def alt_yarn_endpoint_default(self):
        return os.getenv(self.alt_yarn_endpoint_env)

    yarn_endpoint_security_enabled_env = 'EG_YARN_ENDPOINT_SECURITY_ENABLED'
    yarn_endpoint_security_enabled_default_value = False
    yarn_endpoint_security_enabled = Bool(yarn_endpoint_security_enabled_default_value, config=True,
                                          help="""Is YARN Kerberos/SPNEGO Security enabled (True/False).
                                          (EG_YARN_ENDPOINT_SECURITY_ENABLED env var)""")

    @default('yarn_endpoint_security_enabled')
    def yarn_endpoint_security_enabled_default(self):
        return bool(os.getenv(self.yarn_endpoint_security_enabled_env,
                              self.yarn_endpoint_security_enabled_default_value))

    # Conductor endpoint
    conductor_endpoint_env = 'EG_CONDUCTOR_ENDPOINT'
    conductor_endpoint_default_value = None
    conductor_endpoint = Unicode(conductor_endpoint_default_value, config=True,
                                 help="""The http url for accessing the Conductor REST API.
                                 (EG_CONDUCTOR_ENDPOINT env var)""")

    @default('conductor_endpoint')
    def conductor_endpoint_default(self):
        return os.getenv(self.conductor_endpoint_env, self.conductor_endpoint_default_value)

    _log_formatter_cls = LogFormatter  # traitlet default is LevelFormatter

    @default('log_format')
    def _default_log_format(self):
        """override default log format to include milliseconds"""
        return u"%(color)s[%(levelname)1.1s %(asctime)s.%(msecs).03d %(name)s]%(end_color)s %(message)s"

    # Impersonation enabled
    impersonation_enabled_env = 'EG_IMPERSONATION_ENABLED'
    impersonation_enabled = Bool(False, config=True,
                                 help="""Indicates whether impersonation will be performed during kernel launch.
                                 (EG_IMPERSONATION_ENABLED env var)""")

    @default('impersonation_enabled')
    def impersonation_enabled_default(self):
        return bool(os.getenv(self.impersonation_enabled_env, 'false').lower() == 'true')

    # Unauthorized users
    unauthorized_users_env = 'EG_UNAUTHORIZED_USERS'
    unauthorized_users_default_value = 'root'
    unauthorized_users = Set(default_value={unauthorized_users_default_value}, config=True,
                             help="""Comma-separated list of user names (e.g., ['root','admin']) against which
                             KERNEL_USERNAME will be compared.  Any match (case-sensitive) will prevent the
                             kernel's launch and result in an HTTP 403 (Forbidden) error.
                             (EG_UNAUTHORIZED_USERS env var - non-bracketed, just comma-separated)""")

    @default('unauthorized_users')
    def unauthorized_users_default(self):
        return os.getenv(self.unauthorized_users_env, self.unauthorized_users_default_value).split(',')

    # Authorized users
    authorized_users_env = 'EG_AUTHORIZED_USERS'
    authorized_users = Set(config=True,
                           help="""Comma-separated list of user names (e.g., ['bob','alice']) against which
                           KERNEL_USERNAME will be compared.  Any match (case-sensitive) will allow the kernel's
                           launch, otherwise an HTTP 403 (Forbidden) error will be raised.  The set of unauthorized
                           users takes precedence. This option should be used carefully as it can dramatically limit
                           who can launch kernels.  (EG_AUTHORIZED_USERS env var - non-bracketed,
                           just comma-separated)""")

    @default('authorized_users')
    def authorized_users_default(self):
        au_env = os.getenv(self.authorized_users_env)
        return au_env.split(',') if au_env is not None else []

    # Port range
    port_range_env = 'EG_PORT_RANGE'
    port_range_default_value = "0..0"
    port_range = Unicode(port_range_default_value, config=True,
                         help="""Specifies the lower and upper port numbers from which ports are created.
                         The bounded values are separated by '..' (e.g., 33245..34245 specifies a range of 1000 ports
                         to be randomly selected). A range of zero (e.g., 33245..33245 or 0..0) disables port-range
                         enforcement.  (EG_PORT_RANGE env var)""")

    @default('port_range')
    def port_range_default(self):
        return os.getenv(self.port_range_env, self.port_range_default_value)

    # Max Kernels per User
    max_kernels_per_user_env = 'EG_MAX_KERNELS_PER_USER'
    max_kernels_per_user_default_value = -1
    max_kernels_per_user = Integer(max_kernels_per_user_default_value, config=True,
                                   help="""Specifies the maximum number of kernels a user can have active
                                   simultaneously.  A value of -1 disables enforcement.
                                   (EG_MAX_KERNELS_PER_USER env var)""")

    @default('max_kernels_per_user')
    def max_kernels_per_user_default(self):
        return int(os.getenv(self.max_kernels_per_user_env, self.max_kernels_per_user_default_value))

    ws_ping_interval_env = 'EG_WS_PING_INTERVAL_SECS'
    ws_ping_interval_default_value = 30
    ws_ping_interval = Integer(ws_ping_interval_default_value, config=True,
                               help="""Specifies the ping interval(in seconds) that should be used by zmq port
                                     associated withspawned kernels.Set this variable to 0 to disable ping mechanism.
                                    (EG_WS_PING_INTERVAL_SECS env var)""")

    @default('ws_ping_interval')
    def ws_ping_interval_default(self):
        return int(os.getenv(self.ws_ping_interval_env, self.ws_ping_interval_default_value))

    # Dynamic Update Interval
    dynamic_config_interval_env = 'EG_DYNAMIC_CONFIG_INTERVAL'
    dynamic_config_interval_default_value = 0
    dynamic_config_interval = Integer(dynamic_config_interval_default_value, min=0, config=True,
                                      help="""Specifies the number of seconds configuration files are polled for
                                      changes.  A value of 0 or less disables dynamic config updates.
                                      (EG_DYNAMIC_CONFIG_INTERVAL env var)""")

    @default('dynamic_config_interval')
    def dynamic_config_interval_default(self):
        return int(os.getenv(self.dynamic_config_interval_env, self.dynamic_config_interval_default_value))

    @observe('dynamic_config_interval')
    def dynamic_config_interval_changed(self, event):
        prev_val = event['old']
        self.dynamic_config_interval = event['new']
        if self.dynamic_config_interval != prev_val:
            # Values are different.  Stop the current poller.  If new value is > 0, start a poller.
            if self.dynamic_config_poller:
                self.dynamic_config_poller.stop()
                self.dynamic_config_poller = None

            if self.dynamic_config_interval <= 0:
                self.log.warning("Dynamic configuration updates have been disabled and cannot be re-enabled "
                                 "without restarting Enterprise Gateway!")
            elif prev_val > 0:  # The interval has been changed, but still positive
                self.init_dynamic_configs()  # Restart the poller

    dynamic_config_poller = None

    kernel_spec_manager = Instance(KernelSpecManager, allow_none=True)

    kernel_spec_manager_class = Type(
        default_value=KernelSpecManager,
        config=True,
        help="""
        The kernel spec manager class to use. Must be a subclass
        of `jupyter_client.kernelspec.KernelSpecManager`.
        """
    )

    kernel_manager_class = Type(
        default_value=RemoteMappingKernelManager,
        config=True,
        help="""
        The kernel manager class to use. Must be a subclass
        of `enterprise_gateway.services.kernels.RemoteMappingKernelManager`.
        """
    )

    kernel_session_manager_class = Type(
        klass=KernelSessionManager,
        default_value=FileKernelSessionManager,
        config=True,
        help="""
        The kernel session manager class to use. Must be a subclass
        of `enterprise_gateway.services.sessions.KernelSessionManager`.
        """
    )

=======
>>>>>>> b90d274f
    def initialize(self, argv=None):
        """Initializes the base class, configurable manager instances, the
        Tornado web app, and the tornado HTTP server.

        Parameters
        ----------
        argv
            Command line arguments
        """
        super(EnterpriseGatewayApp, self).initialize(argv)
        self.init_configurables()
        self.init_webapp()
        self.init_http_server()

    def init_configurables(self):
        """Initializes all configurable objects including a kernel manager, kernel
        spec manager, session manager, and personality.
        """
        self.kernel_spec_manager = KernelSpecManager(parent=self)

        # Only pass a default kernel name when one is provided. Otherwise,
        # adopt whatever default the kernel manager wants to use.
        kwargs = {}
        if self.default_kernel_name:
            kwargs['default_kernel_name'] = self.default_kernel_name

        self.kernel_spec_manager = self.kernel_spec_manager_class(
            parent=self,
        )

        self.kernel_manager = self.kernel_manager_class(
            parent=self,
            log=self.log,
            connection_dir=self.runtime_dir,
            kernel_spec_manager=self.kernel_spec_manager,
            **kwargs
        )

        self.session_manager = SessionManager(
            log=self.log,
            kernel_manager=self.kernel_manager
        )

        self.kernel_session_manager = self.kernel_session_manager_class(
            parent=self,
            log=self.log,
            kernel_manager=self.kernel_manager,
            config=self.config,  # required to get command-line options visible
            **kwargs
        )

        # Attempt to start persisted sessions
        # Commented as part of https://github.com/jupyter/enterprise_gateway/pull/737#issuecomment-567598751
        # self.kernel_session_manager.start_sessions()

        self.contents_manager = None  # Gateways don't use contents manager

        self.init_dynamic_configs()

    def _create_request_handlers(self):
        """Create default Jupyter handlers and redefine them off of the
        base_url path. Assumes init_configurables() has already been called.
        """
        handlers = []

        # append tuples for the standard kernel gateway endpoints
        for handler in (
            default_api_handlers +
            default_kernel_handlers +
            default_kernelspec_handlers +
            default_session_handlers +
            default_base_handlers
        ):
            # Create a new handler pattern rooted at the base_url
            pattern = url_path_join('/', self.base_url, handler[0])
            # Some handlers take args, so retain those in addition to the
            # handler class ref
            new_handler = tuple([pattern] + list(handler[1:]))
            handlers.append(new_handler)
        return handlers

    def init_webapp(self):
        """Initializes Tornado web application with uri handlers.

        Adds the various managers and web-front configuration values to the
        Tornado settings for reference by the handlers.
        """
        # Enable the same pretty logging the notebook uses
        enable_pretty_logging()

        # Configure the tornado logging level too
        logging.getLogger().setLevel(self.log_level)

        handlers = self._create_request_handlers()

        self.web_app = web.Application(
            handlers=handlers,
            kernel_manager=self.kernel_manager,
            session_manager=self.session_manager,
            contents_manager=self.contents_manager,
            kernel_spec_manager=self.kernel_spec_manager,
            eg_auth_token=self.auth_token,
            eg_allow_credentials=self.allow_credentials,
            eg_allow_headers=self.allow_headers,
            eg_allow_methods=self.allow_methods,
            eg_allow_origin=self.allow_origin,
            eg_expose_headers=self.expose_headers,
            eg_max_age=self.max_age,
            eg_max_kernels=self.max_kernels,
            eg_env_process_whitelist=self.env_process_whitelist,
            eg_env_whitelist=self.env_whitelist,
            eg_list_kernels=self.list_kernels,
            # Also set the allow_origin setting used by notebook so that the
            # check_origin method used everywhere respects the value
            allow_origin=self.allow_origin,
            # Always allow remote access (has been limited to localhost >= notebook 5.6)
            allow_remote_access=True,
            # setting ws_ping_interval value that can allow it to be modified for the purpose of toggling ping mechanism
            # for zmq web-sockets or increasing/decreasing web socket ping interval/timeouts.
            ws_ping_interval=self.ws_ping_interval * 1000
        )

    def _build_ssl_options(self):
        """Build a dictionary of SSL options for the tornado HTTP server.

        Taken directly from jupyter/notebook code.
        """
        ssl_options = {}
        if self.certfile:
            ssl_options['certfile'] = self.certfile
        if self.keyfile:
            ssl_options['keyfile'] = self.keyfile
        if self.client_ca:
            ssl_options['ca_certs'] = self.client_ca
        if not ssl_options:
            # None indicates no SSL config
            ssl_options = None
        else:
            # SSL may be missing, so only import it if it's to be used
            import ssl
            # PROTOCOL_TLS selects the highest ssl/tls protocol version that both the client and
            # server support. When PROTOCOL_TLS is not available use PROTOCOL_SSLv23.
            # PROTOCOL_TLS is new in version 2.7.13, 3.5.3 and 3.6
            ssl_options.setdefault(
                'ssl_version',
                getattr(ssl, 'PROTOCOL_TLS', ssl.PROTOCOL_SSLv23)
            )
            if ssl_options.get('ca_certs', False):
                ssl_options.setdefault('cert_reqs', ssl.CERT_REQUIRED)

        return ssl_options

    def init_http_server(self):
        """Initializes a HTTP server for the Tornado web application on the
        configured interface and port.

        Tries to find an open port if the one configured is not available using
        the same logic as the Jupyer Notebook server.
        """
        ssl_options = self._build_ssl_options()
        self.http_server = httpserver.HTTPServer(self.web_app,
                                                 xheaders=self.trust_xheaders,
                                                 ssl_options=ssl_options)

        for port in random_ports(self.port, self.port_retries + 1):
            try:
                self.http_server.listen(port, self.ip)
            except socket.error as e:
                if e.errno == errno.EADDRINUSE:
                    self.log.info('The port %i is already in use, trying another port.' % port)
                    continue
                elif e.errno in (errno.EACCES, getattr(errno, 'WSAEACCES', errno.EACCES)):
                    self.log.warning("Permission to listen on port %i denied" % port)
                    continue
                else:
                    raise
            else:
                self.port = port
                break
        else:
            self.log.critical('ERROR: the gateway server could not be started because '
                              'no available port could be found.')
            self.exit(1)

    def start(self):
        """Starts an IO loop for the application. """

        super(EnterpriseGatewayApp, self).start()

        self.log.info('Jupyter Enterprise Gateway {} is available at http{}://{}:{}'.format(
            EnterpriseGatewayApp.version, 's' if self.keyfile else '', self.ip, self.port
        ))
        # If impersonation is enabled, issue a warning message if the gateway user is not in unauthorized_users.
        if self.impersonation_enabled:
            gateway_user = getpass.getuser()
            if gateway_user.lower() not in self.unauthorized_users:
                self.log.warning("Impersonation is enabled and gateway user '{}' is NOT specified in the set of "
                                 "unauthorized users!  Kernels may execute as that user with elevated privileges.".
                                 format(gateway_user))

        self.io_loop = ioloop.IOLoop.current()

        if sys.platform != 'win32':
            signal.signal(signal.SIGHUP, signal.SIG_IGN)

        signal.signal(signal.SIGTERM, self._signal_stop)

        try:
            self.io_loop.start()
        except KeyboardInterrupt:
            self.log.info("Interrupted...")
            # Ignore further interrupts (ctrl-c)
            signal.signal(signal.SIGINT, signal.SIG_IGN)
        finally:
            self.shutdown()

    def shutdown(self):
        """Shuts down all running kernels."""
        kids = self.kernel_manager.list_kernel_ids()
        for kid in kids:
            asyncio.get_event_loop().run_until_complete(self.kernel_manager.shutdown_kernel(kid, now=True))

    def stop(self):
        """
        Stops the HTTP server and IO loop associated with the application.
        """

        def _stop():
            self.http_server.stop()
            self.io_loop.stop()

        self.io_loop.add_callback(_stop)

    def _signal_stop(self, sig, frame):
        self.log.info("Received signal to terminate Enterprise Gateway.")
        self.io_loop.add_callback_from_signal(self.io_loop.stop)

    _last_config_update = int(time.time())
    _dynamic_configurables = {}

    def update_dynamic_configurables(self):
        """
        Called periodically, this checks the set of loaded configuration files for updates.
        If updates have been detected, reload the configuration files and update the list of
        configurables participating in dynamic updates.
        :return: True if updates were taken
        """
        updated = False
        configs = []
        for file in self.loaded_config_files:
            mod_time = int(os.path.getmtime(file))
            if mod_time > self._last_config_update:
                self.log.debug("Config file was updated: {}!".format(file))
                self._last_config_update = mod_time
                updated = True

        if updated:
            # If config changes are present, reload the config files.  This will also update
            # the Application's configuration, then update the config of each configurable
            # from the newly loaded values.

            self.load_config_file(self)

            for config_name, configurable in self._dynamic_configurables.items():
                # Since Application.load_config_file calls update_config on the Application, skip
                # the configurable registered with self (i.e., the application).
                if configurable is not self:
                    configurable.update_config(self.config)
                configs.append(config_name)

            self.log.info("Configuration file changes detected.  Instances for the following "
                          "configurables have been updated: {}".format(configs))
        return updated

    def add_dynamic_configurable(self, config_name, configurable):
        """
        Adds the configurable instance associated with the given name to the list of Configurables
        that can have their configurations updated when configuration file updates are detected.
        :param config_name: the name of the config within this application
        :param configurable: the configurable instance corresponding to that config
        """
        if not isinstance(configurable, Configurable):
            raise RuntimeError("'{}' is not a subclass of Configurable!".format(configurable))

        self._dynamic_configurables[config_name] = weakref.proxy(configurable)

    def init_dynamic_configs(self):
        """
        Initialize the set of configurables that should participate in dynamic updates.  We should
        also log that we're performing dynamic configuration updates, along with the list of CLI
        options - that are not privy to dynamic updates.
        :return:
        """
        if self.dynamic_config_interval > 0:
            self.add_dynamic_configurable('EnterpriseGatewayApp', self)
            self.add_dynamic_configurable('MappingKernelManager', self.kernel_manager)
            self.add_dynamic_configurable('KernelSpecManager', self.kernel_spec_manager)
            self.add_dynamic_configurable('KernelSessionManager', self.kernel_session_manager)

            self.log.info("Dynamic updates have been configured.  Checking every {} seconds.".
                          format(self.dynamic_config_interval))

            self.log.info("The following configuration options will not be subject to dynamic updates "
                          "(configured via CLI):")
            for config, options in self.cli_config.items():
                for option, value in options.items():
                    self.log.info("    '{}.{}': '{}'".format(config, option, value))

            if self.dynamic_config_poller is None:
                self.dynamic_config_poller = ioloop.PeriodicCallback(self.update_dynamic_configurables,
                                                                     self.dynamic_config_interval * 1000)
            self.dynamic_config_poller.start()


launch_instance = EnterpriseGatewayApp.launch_instance<|MERGE_RESOLUTION|>--- conflicted
+++ resolved
@@ -18,14 +18,9 @@
 from zmq.eventloop import ioloop
 ioloop.install()
 
-<<<<<<< HEAD
-from tornado import httpserver, web
-from tornado.log import enable_pretty_logging, LogFormatter
-=======
 from tornado import httpserver
 from tornado import web
 from tornado.log import enable_pretty_logging
->>>>>>> b90d274f
 
 from traitlets.config import Configurable
 from jupyter_core.application import JupyterApp, base_aliases
@@ -83,388 +78,6 @@
     # Enable some command line shortcuts
     aliases = aliases
 
-<<<<<<< HEAD
-    # Server IP / PORT binding
-    port_env = 'EG_PORT'
-    port_default_value = 8888
-    port = Integer(port_default_value, config=True,
-                   help='Port on which to listen (EG_PORT env var)')
-
-    @default('port')
-    def port_default(self):
-        return int(os.getenv(self.port_env, os.getenv('KG_PORT', self.port_default_value)))
-
-    port_retries_env = 'EG_PORT_RETRIES'
-    port_retries_default_value = 50
-    port_retries = Integer(port_retries_default_value, config=True,
-                           help="""Number of ports to try if the specified port is not available
-                           (EG_PORT_RETRIES env var)""")
-
-    @default('port_retries')
-    def port_retries_default(self):
-        return int(os.getenv(self.port_retries_env, os.getenv('KG_PORT_RETRIES', self.port_retries_default_value)))
-
-    ip_env = 'EG_IP'
-    ip_default_value = '127.0.0.1'
-    ip = Unicode(ip_default_value, config=True,
-                 help='IP address on which to listen (EG_IP env var)')
-
-    @default('ip')
-    def ip_default(self):
-        return os.getenv(self.ip_env, os.getenv('KG_IP', self.ip_default_value))
-
-    # Base URL
-    base_url_env = 'EG_BASE_URL'
-    base_url_default_value = '/'
-    base_url = Unicode(base_url_default_value, config=True,
-                       help='The base path for mounting all API resources (EG_BASE_URL env var)')
-
-    @default('base_url')
-    def base_url_default(self):
-        return os.getenv(self.base_url_env, os.getenv('KG_BASE_URL', self.base_url_default_value))
-
-    # Token authorization
-    auth_token_env = 'EG_AUTH_TOKEN'
-    auth_token = Unicode(config=True,
-                         help='Authorization token required for all requests (EG_AUTH_TOKEN env var)')
-
-    @default('auth_token')
-    def _auth_token_default(self):
-        return os.getenv(self.auth_token_env, os.getenv('KG_AUTH_TOKEN', ''))
-
-    # Begin CORS headers
-    allow_credentials_env = 'EG_ALLOW_CREDENTIALS'
-    allow_credentials = Unicode(config=True,
-                                help='Sets the Access-Control-Allow-Credentials header. (EG_ALLOW_CREDENTIALS env var)')
-
-    @default('allow_credentials')
-    def allow_credentials_default(self):
-        return os.getenv(self.allow_credentials_env, os.getenv('KG_ALLOW_CREDENTIALS', ''))
-
-    allow_headers_env = 'EG_ALLOW_HEADERS'
-    allow_headers = Unicode(config=True,
-                            help='Sets the Access-Control-Allow-Headers header. (EG_ALLOW_HEADERS env var)')
-
-    @default('allow_headers')
-    def allow_headers_default(self):
-        return os.getenv(self.allow_headers_env, os.getenv('KG_ALLOW_HEADERS', ''))
-
-    allow_methods_env = 'EG_ALLOW_METHODS'
-    allow_methods = Unicode(config=True,
-                            help='Sets the Access-Control-Allow-Methods header. (EG_ALLOW_METHODS env var)')
-
-    @default('allow_methods')
-    def allow_methods_default(self):
-        return os.getenv(self.allow_methods_env, os.getenv('KG_ALLOW_METHODS', ''))
-
-    allow_origin_env = 'EG_ALLOW_ORIGIN'
-    allow_origin = Unicode(config=True,
-                           help='Sets the Access-Control-Allow-Origin header. (EG_ALLOW_ORIGIN env var)')
-
-    @default('allow_origin')
-    def allow_origin_default(self):
-        return os.getenv(self.allow_origin_env, os.getenv('KG_ALLOW_ORIGIN', ''))
-
-    expose_headers_env = 'EG_EXPOSE_HEADERS'
-    expose_headers = Unicode(config=True,
-                             help='Sets the Access-Control-Expose-Headers header. (EG_EXPOSE_HEADERS env var)')
-
-    @default('expose_headers')
-    def expose_headers_default(self):
-        return os.getenv(self.expose_headers_env, os.getenv('KG_EXPOSE_HEADERS', ''))
-
-    trust_xheaders_env = 'EG_TRUST_XHEADERS'
-    trust_xheaders = CBool(False, config=True,
-                           help="""Use x-* header values for overriding the remote-ip, useful when
-                           application is behing a proxy. (EG_TRUST_XHEADERS env var)""")
-
-    @default('trust_xheaders')
-    def trust_xheaders_default(self):
-        return strtobool(os.getenv(self.trust_xheaders_env, os.getenv('KG_TRUST_XHEADERS', 'False')))
-
-    certfile_env = 'EG_CERTFILE'
-    certfile = Unicode(None, config=True, allow_none=True,
-                       help='The full path to an SSL/TLS certificate file. (EG_CERTFILE env var)')
-
-    @default('certfile')
-    def certfile_default(self):
-        return os.getenv(self.certfile_env, os.getenv('KG_CERTFILE'))
-
-    keyfile_env = 'EG_KEYFILE'
-    keyfile = Unicode(None, config=True, allow_none=True,
-                      help='The full path to a private key file for usage with SSL/TLS. (EG_KEYFILE env var)')
-
-    @default('keyfile')
-    def keyfile_default(self):
-        return os.getenv(self.keyfile_env, os.getenv('KG_KEYFILE'))
-
-    client_ca_env = 'EG_CLIENT_CA'
-    client_ca = Unicode(None, config=True, allow_none=True,
-                        help="""The full path to a certificate authority certificate for SSL/TLS
-                        client authentication. (EG_CLIENT_CA env var)""")
-
-    @default('client_ca')
-    def client_ca_default(self):
-        return os.getenv(self.client_ca_env, os.getenv('KG_CLIENT_CA'))
-
-    max_age_env = 'EG_MAX_AGE'
-    max_age = Unicode(config=True,
-                      help='Sets the Access-Control-Max-Age header. (EG_MAX_AGE env var)')
-
-    @default('max_age')
-    def max_age_default(self):
-        return os.getenv(self.max_age_env, os.getenv('KG_MAX_AGE', ''))
-    # End CORS headers
-
-    max_kernels_env = 'EG_MAX_KERNELS'
-    max_kernels = Integer(None, config=True,
-                          allow_none=True,
-                          help="""Limits the number of kernel instances allowed to run by this gateway.
-                          Unbounded by default. (EG_MAX_KERNELS env var)""")
-
-    @default('max_kernels')
-    def max_kernels_default(self):
-        val = os.getenv(self.max_kernels_env, os.getenv('KG_MAX_KERNELS'))
-        return val if val is None else int(val)
-
-    default_kernel_name_env = 'EG_DEFAULT_KERNEL_NAME'
-    default_kernel_name = Unicode(config=True,
-                                  help='Default kernel name when spawning a kernel (EG_DEFAULT_KERNEL_NAME env var)')
-
-    @default('default_kernel_name')
-    def default_kernel_name_default(self):
-        # defaults to Jupyter's default kernel name on empty string
-        return os.getenv(self.default_kernel_name_env, os.getenv('KG_DEFAULT_KERNEL_NAME', ''))
-
-    list_kernels_env = 'EG_LIST_KERNELS'
-    list_kernels = Bool(config=True,
-                        help="""Permits listing of the running kernels using API endpoints /api/kernels
-                        and /api/sessions. (EG_LIST_KERNELS env var) Note: Jupyter Notebook
-                        allows this by default but Jupyter Enterprise Gateway does not.""")
-
-    @default('list_kernels')
-    def list_kernels_default(self):
-        return os.getenv(self.list_kernels_env, os.getenv('KG_LIST_KERNELS', 'False')).lower() == 'true'
-
-    env_whitelist_env = 'EG_ENV_WHITELIST'
-    env_whitelist = List(config=True,
-                         help="""Environment variables allowed to be set when a client requests a
-                         new kernel. (EG_ENV_WHITELIST env var)""")
-
-    @default('env_whitelist')
-    def env_whitelist_default(self):
-        return os.getenv(self.env_whitelist_env, os.getenv('KG_ENV_WHITELIST', '')).split(',')
-
-    env_process_whitelist_env = 'EG_ENV_PROCESS_WHITELIST'
-    env_process_whitelist = List(config=True,
-                                 help="""Environment variables allowed to be inherited
-                                 from the spawning process by the kernel. (EG_ENV_PROCESS_WHITELIST env var)""")
-
-    @default('env_process_whitelist')
-    def env_process_whitelist_default(self):
-        return os.getenv(self.env_process_whitelist_env, os.getenv('KG_ENV_PROCESS_WHITELIST', '')).split(',')
-
-    # Remote hosts
-    remote_hosts_env = 'EG_REMOTE_HOSTS'
-    remote_hosts_default_value = 'localhost'
-    remote_hosts = List(default_value=[remote_hosts_default_value], config=True,
-                        help="""Bracketed comma-separated list of hosts on which DistributedProcessProxy
-                        kernels will be launched e.g., ['host1','host2']. (EG_REMOTE_HOSTS env var
-                        - non-bracketed, just comma-separated)""")
-
-    @default('remote_hosts')
-    def remote_hosts_default(self):
-        return os.getenv(self.remote_hosts_env, self.remote_hosts_default_value).split(',')
-
-    # Yarn endpoint
-    yarn_endpoint_env = 'EG_YARN_ENDPOINT'
-    yarn_endpoint = Unicode(None, config=True, allow_none=True,
-                            help="""The http url specifying the YARN Resource Manager. Note: If this value is NOT set,
-                            the YARN library will use the files within the local HADOOP_CONFIG_DIR to determine the
-                            active resource manager. (EG_YARN_ENDPOINT env var)""")
-
-    @default('yarn_endpoint')
-    def yarn_endpoint_default(self):
-        return os.getenv(self.yarn_endpoint_env)
-
-    # Alt Yarn endpoint
-    alt_yarn_endpoint_env = 'EG_ALT_YARN_ENDPOINT'
-    alt_yarn_endpoint = Unicode(None, config=True, allow_none=True,
-                                help="""The http url specifying the alternate YARN Resource Manager.  This value should
-                                be set when YARN Resource Managers are configured for high availability.  Note: If both
-                                YARN endpoints are NOT set, the YARN library will use the files within the local
-                                HADOOP_CONFIG_DIR to determine the active resource manager.
-                                (EG_ALT_YARN_ENDPOINT env var)""")
-
-    @default('alt_yarn_endpoint')
-    def alt_yarn_endpoint_default(self):
-        return os.getenv(self.alt_yarn_endpoint_env)
-
-    yarn_endpoint_security_enabled_env = 'EG_YARN_ENDPOINT_SECURITY_ENABLED'
-    yarn_endpoint_security_enabled_default_value = False
-    yarn_endpoint_security_enabled = Bool(yarn_endpoint_security_enabled_default_value, config=True,
-                                          help="""Is YARN Kerberos/SPNEGO Security enabled (True/False).
-                                          (EG_YARN_ENDPOINT_SECURITY_ENABLED env var)""")
-
-    @default('yarn_endpoint_security_enabled')
-    def yarn_endpoint_security_enabled_default(self):
-        return bool(os.getenv(self.yarn_endpoint_security_enabled_env,
-                              self.yarn_endpoint_security_enabled_default_value))
-
-    # Conductor endpoint
-    conductor_endpoint_env = 'EG_CONDUCTOR_ENDPOINT'
-    conductor_endpoint_default_value = None
-    conductor_endpoint = Unicode(conductor_endpoint_default_value, config=True,
-                                 help="""The http url for accessing the Conductor REST API.
-                                 (EG_CONDUCTOR_ENDPOINT env var)""")
-
-    @default('conductor_endpoint')
-    def conductor_endpoint_default(self):
-        return os.getenv(self.conductor_endpoint_env, self.conductor_endpoint_default_value)
-
-    _log_formatter_cls = LogFormatter  # traitlet default is LevelFormatter
-
-    @default('log_format')
-    def _default_log_format(self):
-        """override default log format to include milliseconds"""
-        return u"%(color)s[%(levelname)1.1s %(asctime)s.%(msecs).03d %(name)s]%(end_color)s %(message)s"
-
-    # Impersonation enabled
-    impersonation_enabled_env = 'EG_IMPERSONATION_ENABLED'
-    impersonation_enabled = Bool(False, config=True,
-                                 help="""Indicates whether impersonation will be performed during kernel launch.
-                                 (EG_IMPERSONATION_ENABLED env var)""")
-
-    @default('impersonation_enabled')
-    def impersonation_enabled_default(self):
-        return bool(os.getenv(self.impersonation_enabled_env, 'false').lower() == 'true')
-
-    # Unauthorized users
-    unauthorized_users_env = 'EG_UNAUTHORIZED_USERS'
-    unauthorized_users_default_value = 'root'
-    unauthorized_users = Set(default_value={unauthorized_users_default_value}, config=True,
-                             help="""Comma-separated list of user names (e.g., ['root','admin']) against which
-                             KERNEL_USERNAME will be compared.  Any match (case-sensitive) will prevent the
-                             kernel's launch and result in an HTTP 403 (Forbidden) error.
-                             (EG_UNAUTHORIZED_USERS env var - non-bracketed, just comma-separated)""")
-
-    @default('unauthorized_users')
-    def unauthorized_users_default(self):
-        return os.getenv(self.unauthorized_users_env, self.unauthorized_users_default_value).split(',')
-
-    # Authorized users
-    authorized_users_env = 'EG_AUTHORIZED_USERS'
-    authorized_users = Set(config=True,
-                           help="""Comma-separated list of user names (e.g., ['bob','alice']) against which
-                           KERNEL_USERNAME will be compared.  Any match (case-sensitive) will allow the kernel's
-                           launch, otherwise an HTTP 403 (Forbidden) error will be raised.  The set of unauthorized
-                           users takes precedence. This option should be used carefully as it can dramatically limit
-                           who can launch kernels.  (EG_AUTHORIZED_USERS env var - non-bracketed,
-                           just comma-separated)""")
-
-    @default('authorized_users')
-    def authorized_users_default(self):
-        au_env = os.getenv(self.authorized_users_env)
-        return au_env.split(',') if au_env is not None else []
-
-    # Port range
-    port_range_env = 'EG_PORT_RANGE'
-    port_range_default_value = "0..0"
-    port_range = Unicode(port_range_default_value, config=True,
-                         help="""Specifies the lower and upper port numbers from which ports are created.
-                         The bounded values are separated by '..' (e.g., 33245..34245 specifies a range of 1000 ports
-                         to be randomly selected). A range of zero (e.g., 33245..33245 or 0..0) disables port-range
-                         enforcement.  (EG_PORT_RANGE env var)""")
-
-    @default('port_range')
-    def port_range_default(self):
-        return os.getenv(self.port_range_env, self.port_range_default_value)
-
-    # Max Kernels per User
-    max_kernels_per_user_env = 'EG_MAX_KERNELS_PER_USER'
-    max_kernels_per_user_default_value = -1
-    max_kernels_per_user = Integer(max_kernels_per_user_default_value, config=True,
-                                   help="""Specifies the maximum number of kernels a user can have active
-                                   simultaneously.  A value of -1 disables enforcement.
-                                   (EG_MAX_KERNELS_PER_USER env var)""")
-
-    @default('max_kernels_per_user')
-    def max_kernels_per_user_default(self):
-        return int(os.getenv(self.max_kernels_per_user_env, self.max_kernels_per_user_default_value))
-
-    ws_ping_interval_env = 'EG_WS_PING_INTERVAL_SECS'
-    ws_ping_interval_default_value = 30
-    ws_ping_interval = Integer(ws_ping_interval_default_value, config=True,
-                               help="""Specifies the ping interval(in seconds) that should be used by zmq port
-                                     associated withspawned kernels.Set this variable to 0 to disable ping mechanism.
-                                    (EG_WS_PING_INTERVAL_SECS env var)""")
-
-    @default('ws_ping_interval')
-    def ws_ping_interval_default(self):
-        return int(os.getenv(self.ws_ping_interval_env, self.ws_ping_interval_default_value))
-
-    # Dynamic Update Interval
-    dynamic_config_interval_env = 'EG_DYNAMIC_CONFIG_INTERVAL'
-    dynamic_config_interval_default_value = 0
-    dynamic_config_interval = Integer(dynamic_config_interval_default_value, min=0, config=True,
-                                      help="""Specifies the number of seconds configuration files are polled for
-                                      changes.  A value of 0 or less disables dynamic config updates.
-                                      (EG_DYNAMIC_CONFIG_INTERVAL env var)""")
-
-    @default('dynamic_config_interval')
-    def dynamic_config_interval_default(self):
-        return int(os.getenv(self.dynamic_config_interval_env, self.dynamic_config_interval_default_value))
-
-    @observe('dynamic_config_interval')
-    def dynamic_config_interval_changed(self, event):
-        prev_val = event['old']
-        self.dynamic_config_interval = event['new']
-        if self.dynamic_config_interval != prev_val:
-            # Values are different.  Stop the current poller.  If new value is > 0, start a poller.
-            if self.dynamic_config_poller:
-                self.dynamic_config_poller.stop()
-                self.dynamic_config_poller = None
-
-            if self.dynamic_config_interval <= 0:
-                self.log.warning("Dynamic configuration updates have been disabled and cannot be re-enabled "
-                                 "without restarting Enterprise Gateway!")
-            elif prev_val > 0:  # The interval has been changed, but still positive
-                self.init_dynamic_configs()  # Restart the poller
-
-    dynamic_config_poller = None
-
-    kernel_spec_manager = Instance(KernelSpecManager, allow_none=True)
-
-    kernel_spec_manager_class = Type(
-        default_value=KernelSpecManager,
-        config=True,
-        help="""
-        The kernel spec manager class to use. Must be a subclass
-        of `jupyter_client.kernelspec.KernelSpecManager`.
-        """
-    )
-
-    kernel_manager_class = Type(
-        default_value=RemoteMappingKernelManager,
-        config=True,
-        help="""
-        The kernel manager class to use. Must be a subclass
-        of `enterprise_gateway.services.kernels.RemoteMappingKernelManager`.
-        """
-    )
-
-    kernel_session_manager_class = Type(
-        klass=KernelSessionManager,
-        default_value=FileKernelSessionManager,
-        config=True,
-        help="""
-        The kernel session manager class to use. Must be a subclass
-        of `enterprise_gateway.services.sessions.KernelSessionManager`.
-        """
-    )
-
-=======
->>>>>>> b90d274f
     def initialize(self, argv=None):
         """Initializes the base class, configurable manager instances, the
         Tornado web app, and the tornado HTTP server.
