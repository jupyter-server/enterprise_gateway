--- conflicted
+++ resolved
@@ -10,16 +10,9 @@
 from tornado import web
 from ipython_genutils.py3compat import unicode_type
 from ipython_genutils.importstring import import_item
-<<<<<<< HEAD
 from notebook.services.kernels.kernelmanager import AsyncMappingKernelManager
 from jupyter_client.ioloop.manager import AsyncIOLoopKernelManager
-from traitlets import directional_link, default, Bool, log as traitlets_log
-=======
-from notebook.services.kernels.kernelmanager import MappingKernelManager
-from notebook.utils import maybe_future
-from jupyter_client.ioloop.manager import IOLoopKernelManager
 from traitlets import directional_link, log as traitlets_log
->>>>>>> 07238c18
 
 from ..processproxies.processproxy import LocalProcessProxy, RemoteProcessProxy
 from ..sessions.kernelsessionmanager import KernelSessionManager
@@ -446,8 +439,7 @@
         if self.process_proxy:
             self.process_proxy.cleanup()
             self.process_proxy = None
-
-        super(RemoteKernelManager, self).cleanup(connection_file)
+        return super(RemoteKernelManager, self).cleanup(connection_file)
 
     def cleanup_resources(self, restart=False):
         """Clean up resources when the kernel is shut down"""
