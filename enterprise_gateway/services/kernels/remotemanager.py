--- conflicted
+++ resolved
@@ -6,8 +6,8 @@
 import re
 import signal
 import time
+from typing import Dict, List, Optional
 import uuid
-from typing import Dict, List, Optional
 
 from jupyter_client.ioloop.manager import AsyncIOLoopKernelManager
 from jupyter_server.services.kernels.kernelmanager import AsyncMappingKernelManager
@@ -20,12 +20,10 @@
 from ..processproxies.processproxy import LocalProcessProxy, RemoteProcessProxy
 from ..sessions.kernelsessionmanager import KernelSessionManager
 
-<<<<<<< HEAD
 UNIVERSAL_TENANT_ID: str = "27182818-2845-9045-2353-602874713527"
-=======
+
 default_kernel_launch_timeout = float(os.getenv("EG_KERNEL_LAUNCH_TIMEOUT", "30"))
 kernel_restart_status_poll_interval = float(os.getenv("EG_RESTART_STATUS_POLL_INTERVAL", 1.0))
->>>>>>> 5b6970da
 
 
 def import_item(name):
@@ -255,11 +253,6 @@
         self.tenant_kernels.add(tenant_id, kernel_id)
         return kernel_id
 
-<<<<<<< HEAD
-    async def shutdown_kernel(self, kernel_id, now=False, restart=False):
-        await super().shutdown_kernel(kernel_id, now=now, restart=restart)
-        self.tenant_kernels.remove_kernel_id(kernel_id)
-=======
     async def restart_kernel(self, kernel_id):
         kernel = self.get_kernel(kernel_id)
         if kernel.restarting:  # assuming duplicate request.
@@ -281,6 +274,7 @@
         except KeyError as ke:  # this is hit for multiple shutdown request.
             self.log.exception(f"Exception while shutting down kernel: '{kernel_id}': {ke}")
             raise web.HTTPError(404, "Kernel does not exist: %s" % kernel_id)
+        self.tenant_kernels.remove_kernel_id(kernel_id)
 
     async def wait_for_restart_finish(self, kernel_id, action="shutdown"):
         kernel = self.get_kernel(kernel_id)
@@ -300,7 +294,6 @@
                 break
             await asyncio.sleep(poll_time)
         return
->>>>>>> 5b6970da
 
     def _enforce_kernel_limits(self, username: str) -> None:
         """
