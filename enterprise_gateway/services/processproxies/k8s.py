--- conflicted
+++ resolved
@@ -17,20 +17,13 @@
 # Default logging level of kubernetes produces too much noise - raise to warning only.
 logging.getLogger("kubernetes").setLevel(os.environ.get("EG_KUBERNETES_LOG_LEVEL", logging.WARNING))
 
-<<<<<<< HEAD
-enterprise_gateway_namespace = os.environ.get('EG_NAMESPACE', 'default')
-default_kernel_service_account_name = os.environ.get('EG_DEFAULT_KERNEL_SERVICE_ACCOUNT_NAME', 'default')
-kernel_cluster_role = os.environ.get('EG_KERNEL_CLUSTER_ROLE', 'cluster-admin')
-share_gateway_namespace = bool(os.environ.get('EG_SHARED_NAMESPACE', 'False').lower() == 'true')
-kpt_dir = os.environ.get('EG_POD_TEMPLATE_DIR', '/tmp')
-=======
 enterprise_gateway_namespace = os.environ.get("EG_NAMESPACE", "default")
 default_kernel_service_account_name = os.environ.get(
     "EG_DEFAULT_KERNEL_SERVICE_ACCOUNT_NAME", "default"
 )
 kernel_cluster_role = os.environ.get("EG_KERNEL_CLUSTER_ROLE", "cluster-admin")
 share_gateway_namespace = bool(os.environ.get("EG_SHARED_NAMESPACE", "False").lower() == "true")
->>>>>>> ff3c054c
+kpt_dir = os.environ.get("EG_POD_TEMPLATE_DIR", "/tmp")
 
 config.load_incluster_config()
 
@@ -155,9 +148,12 @@
             self.container_name = None
             result = None  # maintain jupyter contract
         else:
-<<<<<<< HEAD
-            self.log.warning("KubernetesProcessProxy.terminate_container_resources, pod: {}.{}, kernel ID: {} has "
-                             "not been terminated.".format(self.kernel_namespace, self.container_name, self.kernel_id))
+            self.log.warning(
+                "KubernetesProcessProxy.terminate_container_resources, pod: {}.{}, kernel ID: {} has "
+                "not been terminated.".format(
+                    self.kernel_namespace, self.container_name, self.kernel_id
+                )
+            )
 
         # Check if there's a kernel pod template file for this kernel and silently delete it.
         kpt_file = kpt_dir + "/kpt_" + self.kernel_id
@@ -166,14 +162,6 @@
         except OSError:
             pass
 
-=======
-            self.log.warning(
-                "KubernetesProcessProxy.terminate_container_resources, pod: {}.{}, kernel ID: {} has "
-                "not been terminated.".format(
-                    self.kernel_namespace, self.container_name, self.kernel_id
-                )
-            )
->>>>>>> ff3c054c
         return result
 
     def _determine_kernel_pod_name(self, **kwargs):
