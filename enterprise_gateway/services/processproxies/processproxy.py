--- conflicted
+++ resolved
@@ -34,14 +34,6 @@
 from tornado.ioloop import PeriodicCallback
 from traitlets.config import SingletonConfigurable
 from zmq.ssh import tunnel
-<<<<<<< HEAD
-=======
-
-try:
-    from Cryptodome.Cipher import AES
-except ImportError:
-    from Crypto.Cipher import AES
->>>>>>> 89a822ce
 
 from ..sessions.kernelsessionmanager import KernelSessionManager
 
@@ -995,22 +987,6 @@
                 self.local_proc = None
                 self.log_and_raise(http_status_code=500, reason=error_message)
 
-<<<<<<< HEAD
-=======
-    def _prepare_response_socket(self):
-        """
-        Prepares the response socket on which connection info arrives from remote kernel launcher.
-        """
-        s = self.select_socket(local_ip)
-        port = s.getsockname()[1]
-        s.listen(1)
-        s.settimeout(socket_timeout)
-        self.kernel_manager.response_address = (local_ip if response_ip is None else response_ip) + ':' + str(port)
-        self.log.debug("Response socket launched on '{}' using {}s timeout".
-                       format(self.kernel_manager.response_address, socket_timeout))
-        self.response_socket = s
-
->>>>>>> 89a822ce
     def _tunnel_to_kernel(self, connection_info, server, port=ssh_port, key=None):
         """
         Tunnel connections to a kernel over SSH
@@ -1110,19 +1086,6 @@
         # `max_keep_alive_interval`.
         return cull_idle_timeout + 60 if cull_idle_timeout > 0 else max_keep_alive_interval
 
-<<<<<<< HEAD
-=======
-    def _decrypt(self, data):
-        """
-        Decrypts `data` using the kernel_id as the key.
-        """
-        key = self.kernel_id[0:16]
-        cipher = AES.new(key.encode('utf-8'), AES.MODE_ECB)
-        payload = cipher.decrypt(base64.b64decode(data))
-        payload = "".join([payload.decode("utf-8").rsplit("}", 1)[0], "}"])  # Get rid of padding after the '}'.
-        return payload
-
->>>>>>> 89a822ce
     async def receive_connection_info(self):
         """
         Monitors the response address for connection info sent by the remote kernel launcher.
@@ -1130,7 +1093,6 @@
         # Polls the socket using accept.  When data is found, returns ready indicator and encrypted data.
         ready_to_connect = False
 
-<<<<<<< HEAD
         try:
             connect_info = await self.response_manager.get_connection_info(self.kernel_id)
             self._setup_connection_info(connect_info)
@@ -1144,29 +1106,6 @@
                     "on host '{}': {}".format(self.kernel_id, self.assigned_host, e)
                 self.kill()
                 self.log_and_raise(http_status_code=500, reason=error_message)
-=======
-        async def get_response():
-            conn, addr = await loop.sock_accept(self.response_socket)
-            await get_info(conn)
-
-        if self.response_socket:
-            try:
-                await get_response()
-                ready_to_connect = True
-            except Exception as e:
-                if type(e) is timeout:
-                    self.log.debug("Waiting for KernelID '{}' to send connection info from host '{}' - retrying..."
-                                   .format(self.kernel_id, self.assigned_host))
-                else:
-                    error_message = "Exception occurred waiting for connection file response for KernelId '{}' "\
-                        "on host '{}': {}".format(self.kernel_id, self.assigned_host, str(e))
-                    await asyncio.get_event_loop().run_in_executor(None, self.kill)
-                    self.log_and_raise(http_status_code=500, reason=error_message)
-        else:
-            error_message = "Unexpected runtime encountered for Kernel ID '{}' - no response socket exists!".\
-                format(self.kernel_id)
-            self.log_and_raise(http_status_code=500, reason=error_message)
->>>>>>> 89a822ce
 
         return ready_to_connect
 
