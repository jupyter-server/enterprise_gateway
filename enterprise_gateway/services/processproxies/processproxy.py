# Copyright (c) Jupyter Development Team.
# Distributed under the terms of the Modified BSD License.
"""Kernel managers that operate against a remote process."""

import abc
import asyncio
import base64
import errno
import getpass
import json
import logging
import os
import paramiko
import pexpect
import random
import re
import signal
import subprocess
import sys
import time

from asyncio import Event, TimeoutError
from calendar import timegm
from Cryptodome.Cipher import PKCS1_v1_5, AES
from Cryptodome.PublicKey import RSA
from Cryptodome.Util.Padding import unpad
from enum import Enum
from ipython_genutils.py3compat import with_metaclass
from jupyter_client import launch_kernel, localinterfaces
<<<<<<< HEAD
from notebook import _tz
from socket import gethostbyname, gethostname, socket, timeout,\
    AF_INET, SO_REUSEADDR, SOCK_STREAM, SOL_SOCKET, SHUT_RDWR, SHUT_WR
from tornado import web
from tornado.ioloop import PeriodicCallback
from traitlets.config import SingletonConfigurable
=======
from jupyter_server import _tz
>>>>>>> 273a5f5a
from zmq.ssh import tunnel

from ..sessions.kernelsessionmanager import KernelSessionManager

# Default logging level of paramiko produces too much noise - raise to warning only.
logging.getLogger('paramiko').setLevel(os.getenv('EG_SSH_LOG_LEVEL', logging.WARNING))

# Pop certain env variables that don't need to be logged, e.g. remote_pwd
env_pop_list = ['EG_REMOTE_PWD', 'LS_COLORS']

default_kernel_launch_timeout = float(os.getenv('EG_KERNEL_LAUNCH_TIMEOUT', '30'))
max_poll_attempts = int(os.getenv('EG_MAX_POLL_ATTEMPTS', '10'))
poll_interval = float(os.getenv('EG_POLL_INTERVAL', '0.5'))
socket_timeout = float(os.getenv('EG_SOCKET_TIMEOUT', '0.005'))
tunneling_enabled = bool(os.getenv('EG_ENABLE_TUNNELING', 'False').lower() == 'true')
ssh_port = int(os.getenv('EG_SSH_PORT', '22'))
eg_response_ip = os.getenv('EG_RESPONSE_IP', None)
response_port = int(os.getenv('EG_RESPONSE_PORT', 8877))
response_addr_any = bool(os.getenv('EG_RESPONSE_ADDR_ANY', 'False').lower() == 'true')

connection_interval = poll_interval / 100.0  # already polling, so make connection timeout a fraction of outer poll

# Minimum port range size and max retries
min_port_range_size = int(os.getenv('EG_MIN_PORT_RANGE_SIZE', '1000'))
max_port_range_retries = int(os.getenv('EG_MAX_PORT_RANGE_RETRIES', '5'))

# Number of seconds in 100 years as the max keep-alive interval value.
max_keep_alive_interval = 100 * 365 * 24 * 60 * 60

# These envs are not documented and should default to current user and None, respectively.  These
# exist just in case we find them necessary in some configurations (where the service user
# must be different).  However, tests show that that configuration doesn't work - so there
# might be more to do.  At any rate, we'll use these variables for now.
remote_user = None
remote_pwd = None

# Allow users to specify local ips (regular expressions can be used) that should not be included
# when determining the response address.  For example, on systems with many network interfaces,
# some may have their IPs appear the local interfaces list (e.g., docker's 172.17.0.* is an example)
# that should not be used.  This env can be used to indicate such IPs.
prohibited_local_ips = os.getenv('EG_PROHIBITED_LOCAL_IPS', '').split(',')


def _get_local_ip():
    """
    Honor the prohibited IPs, locating the first not in the list.
    """
    for ip in localinterfaces.public_ips():
        is_prohibited = False
        for prohibited_ip in prohibited_local_ips:  # exhaust prohibited list, applying regexs
            if re.match(prohibited_ip, ip):
                is_prohibited = True
                break
        if not is_prohibited:
            return ip
    return localinterfaces.public_ips()[0]  # all were prohibited, so go with the first


local_ip = _get_local_ip()

random.seed()


class KernelChannel(Enum):
    """
    Enumeration used to better manage tunneling
    """
    SHELL = "SHELL"
    IOPUB = "IOPUB"
    STDIN = "STDIN"
    HEARTBEAT = "HB"
    CONTROL = "CONTROL"
    COMMUNICATION = "EG_COMM"  # Optional channel for remote launcher to issue interrupts - NOT a ZMQ channel


class Response(Event):
    """Combines the event behavior with the kernel launch response."""

    _response = None

    @property
    def response(self):
        return self._response

    @response.setter
    def response(self, value):
        """Set the response.  NOTE: this marks the event as set."""
        self._response = value
        self.set()


class ResponseManager(SingletonConfigurable):
    """Singleton that manages the responses from each kernel launcher at startup.

     This singleton does the following:
     1. Acquires a public and private RSA key pair at first use to encrypt and decrypt the
        received responses.  The public key is sent to the launcher during startup
        and is used by the launcher to encrypt the AES key the launcher uses to encrypt
        the connection information, while the private key remains in the server and is
        used to decrypt the AES key from the response - which it then uses to decrypt
        the connection information.
     2. Creates a single socket based on the configuration settings that is listened on
        via a periodic callback.
     3. On receipt, it decrypts the response (key then connection info) and posts the
        response payload to a map identified by the kernel_id embedded in the response.
     4. Provides a wait mechanism for callers to poll to get their connection info
        based on their registration (of kernel_id).
     """

    KEY_SIZE = 1024  # Can be small since its only used to {en,de}crypt the AES key.
    _instance = None

    def __init__(self, **kwargs):
        super(ResponseManager, self).__init__(**kwargs)
        self._response_ip = None
        self._response_port = None
        self._response_socket = None
        self._connection_processor = None

        # Create encryption keys...
        self._private_key = RSA.generate(ResponseManager.KEY_SIZE)
        self._public_key = self._private_key.publickey()
        self._public_pem = self._public_key.export_key('PEM')

        # Event facility...
        self._response_registry = {}

        # Start the response manager (create socket, periodic callback, etc.) ...
        self._start_response_manager()

    @property
    def public_key(self) -> str:
        """Provides the string-form of public key PEM with header/footer/newlines stripped."""
        return self._public_pem.decode()\
            .replace('-----BEGIN PUBLIC KEY-----', '')\
            .replace('-----END PUBLIC KEY-----', '')\
            .replace('\n', '')

    @property
    def response_address(self) -> str:
        return self._response_ip + ':' + str(self._response_port)

    def register_event(self, kernel_id: str) -> None:
        """Register kernel_id so its connection information can be processed."""
        self._response_registry[kernel_id] = Response()

    async def get_connection_info(self, kernel_id: str) -> dict:
        """Performs a timeout wait on the event, returning the conenction information on completion."""
        await asyncio.wait_for(self._response_registry[kernel_id].wait(), connection_interval)
        return self._response_registry.pop(kernel_id).response

    def _prepare_response_socket(self):
        """Prepares the response socket on which connection info arrives from remote kernel launcher."""
        s = socket(AF_INET, SOCK_STREAM)
        s.setsockopt(SOL_SOCKET, SO_REUSEADDR, 1)

        # If response_addr_any is enabled (default disabled), we will permit the server to listen
        # on all addresses, else we will honor a configured response IP (via env) over the local IP
        # (which is the default).
        # Multiple IP bindings should be configured for containerized configurations (k8s) that need to
        # launch kernels into external YARN clusters.
        bind_ip = (local_ip if eg_response_ip is None else eg_response_ip)
        bind_ip = (bind_ip if response_addr_any is False else '')

        try:
            s.bind((bind_ip, response_port))
        except Exception as ex:
            raise RuntimeError("Failed to bind to port '{}' for response address due to: '{}'".
                               format(response_port, ex))
        s.listen(128)
        s.settimeout(socket_timeout)
        self._response_socket = s
        self._response_port = response_port
        self._response_ip = (local_ip if eg_response_ip is None else eg_response_ip)

    def _start_response_manager(self) -> None:
        """If not already started, creates and starts the periodic callback to process connections."""
        if self._response_socket is None:
            self._prepare_response_socket()

        if self._connection_processor is None:
            self._connection_processor = PeriodicCallback(self._process_connections, 0.1, 0.1)
            self._connection_processor.start()

    def stop_response_manager(self) -> None:
        """Stops the connection processor."""
        if self._connection_processor is not None:
            self._connection_processor.stop()
            self._connection_processor = None

        if self._response_socket is not None:
            self._response_socket = None

    async def _process_connections(self) -> None:
        """Checks the socket for data, if found, decrypts the payload and posts to 'wait map'."""
        loop = asyncio.get_event_loop()
        data = ''
        try:
            conn, addr = await loop.sock_accept(self._response_socket)
            while True:
                buffer = await loop.sock_recv(conn, 1024)
                if not buffer:  # send is complete, process payload
                    self.log.debug("Received payload '{}'".format(data))
                    payload = self._decode_payload(data)
                    self.log.debug("Decrypted payload '{}'".format(payload))
                    self._post_connection(payload)
                    break
                data = data + buffer.decode(encoding='utf-8')  # append what we received until we get no more...
            conn.close()
        except timeout:
            pass
        except Exception as ex:
            self.log.error("Failure occurred processing connection: {}".format(ex))

    def _decode_payload(self, data) -> dict:
        """
        Decodes the payload.

        Decodes the payload, identifying the payload's version and returns a dictionary
        representing the kernel's connection information.

        Version "0" payloads do not specify a kernel-id within the payload, nor do they
        include a 'key', 'version' or 'conn_info' fields.  They are purely an AES encrypted
        form of the base64-encoded JSON connection information, and encrypted using the
        kernel-id as a key.  Since no kernel-id is in the payload, we will capture the keys
        of registered kernel-ids and attempt to decrypt the payload until we find the
        appropriate registrant.

        Version "1+" payloads are a base64-encoded JSON string consisting of a 'version', 'key'
        and 'conn_info' fields.  The 'key' field will be decrpyted using the private key to
        reveal the AES key, which is then used to decrypt the `conn_info` field.

        Once decryption has taken place, the connection information string is loaded into a
        dictionary and returned.
        """

        payload_str = base64.b64decode(data)
        try:
            payload = json.loads(payload_str)
            # Get the version
            version = payload.get('version')
            if version is None:
                raise ValueError("Payload received from kernel does not include a version indicator!")
            self.log.debug("Version {} payload received.".format(version))

            if version == 1:
                # Decrypt the AES key using the RSA private key
                encrypted_aes_key = base64.b64decode(payload['key'].encode())
                cipher = PKCS1_v1_5.new(self._private_key)
                aes_key = cipher.decrypt(encrypted_aes_key, b'\x42')
                # Per docs, don't convey that decryption returned sentinel.  So just let
                # things fail "naturally".
                # Decrypt and unpad the connection information using the just-decrypted AES key
                cipher = AES.new(aes_key, AES.MODE_ECB)
                encrypted_connection_info = base64.b64decode(payload['conn_info'].encode())
                connection_info_str = unpad(cipher.decrypt(encrypted_connection_info), 16).decode()
            else:
                raise ValueError("Unexpected version indicator received: {}!".format(version))
        except Exception as ex:
            # Could be version "0", walk the registrant kernel-ids and attempt to decrypt using each as a key.
            # If none are found, re-raise the triggering exception.
            self.log.debug("decode_payload exception - {}: {}".format(ex.__class__.__name__, ex))
            connection_info_str = None
            for kernel_id in self._response_registry.keys():
                aes_key = kernel_id[0:16]
                try:
                    cipher = AES.new(aes_key.encode('utf-8'), AES.MODE_ECB)
                    decrypted_payload = cipher.decrypt(payload_str)
                    # Version "0" responses use custom padding, so remove that here.
                    connection_info_str = "".join([decrypted_payload.decode("utf-8").rsplit("}", 1)[0], "}"])
                    # Try to load as JSON
                    new_connection_info = json.loads(connection_info_str)
                    # Add kernel_id into dict, then dump back to string so this can be processed as valid response
                    new_connection_info['kernel_id'] = kernel_id
                    connection_info_str = json.dumps(new_connection_info)
                    self.log.warning("WARNING!!!! Legacy kernel response received for kernel_id '{}'! "
                                     "Update kernel launchers to current version!".format(kernel_id))
                    break  # If we're here, we made it!
                except Exception as ex2:
                    # Any exception fails this experiment and we continue
                    self.log.debug("Received the following exception detecting legacy kernel response - {}: {}".
                                   format(ex2.__class__.__name__, ex2))
                    connection_info_str = None

            if connection_info_str is None:
                raise ex

        # and convert to usable dictionary
        connection_info = json.loads(connection_info_str)
        return connection_info

    def _post_connection(self, connection_info: dict) -> None:
        """Posts connection information into "wait map" based on kernel_id value."""
        kernel_id = connection_info.get('kernel_id')
        if kernel_id is None:
            self.log.error("No kernel id found in response!  Kernel launch will fail.")
            return
        if kernel_id not in self._response_registry:
            self.log.error("Kernel id '{}' has not been registered and will not be processed!")
            return

        self.log.debug("Connection info received for kernel '{}': {}".format(kernel_id, connection_info))
        self._response_registry[kernel_id].response = connection_info


class BaseProcessProxyABC(with_metaclass(abc.ABCMeta, object)):
    """
    Process Proxy Abstract Base Class.

    Defines the required methods for process proxy classes.  Some implementation is also performed
    by these methods - common to all subclasses.
    """

    def __init__(self, kernel_manager, proxy_config):
        """
        Initialize the process proxy instance.

        Parameters
        ----------
        kernel_manager : RemoteKernelManager
            The kernel manager instance tied to this process proxy.  This drives the process proxy method calls.

        proxy_config: dict
            The dictionary of per-kernel config settings.  If none are specified, this will be an empty dict.
        """
        self.kernel_manager = kernel_manager
        self.proxy_config = proxy_config
        # Initialize to 0 IP primarily so restarts of remote kernels don't encounter local-only enforcement during
        # relaunch (see jupyter_client.manager.start_kernel().
        self.kernel_manager.ip = '0.0.0.0'
        self.log = kernel_manager.log

        # extract the kernel_id string from the connection file and set the KERNEL_ID environment variable
        if self.kernel_manager.kernel_id is None:
            self.kernel_manager.kernel_id = os.path.basename(self.kernel_manager.connection_file). \
                replace('kernel-', '').replace('.json', '')

        self.kernel_id = self.kernel_manager.kernel_id
        self.kernel_launch_timeout = default_kernel_launch_timeout
        self.lower_port = 0
        self.upper_port = 0
        self._validate_port_range()

        # Handle authorization sets...
        # Take union of unauthorized users...
        self.unauthorized_users = self.kernel_manager.unauthorized_users
        if proxy_config.get('unauthorized_users'):
            self.unauthorized_users = self.unauthorized_users.union(proxy_config.get('unauthorized_users').split(','))

        # Let authorized users override global value - if set on kernelspec...
        if proxy_config.get('authorized_users'):
            self.authorized_users = set(proxy_config.get('authorized_users').split(','))
        else:
            self.authorized_users = self.kernel_manager.authorized_users

        # Represents the local process (from popen) if applicable.  Note that we could have local_proc = None even when
        # the subclass is a LocalProcessProxy (or YarnProcessProxy).  This will happen if EG is restarted and the
        # persisted kernel-sessions indicate that its now running on a different server.  In those cases, we use the ip
        # member variable to determine if the persisted state is local or remote and use signals with the pid to
        # implement the poll, kill and send_signal methods.  As a result, what was a local kernel with one EG instance
        # could be a remote kernel in a restarted EG instance - and vice versa.
        self.local_proc = None
        self.ip = None
        self.pid = 0
        self.pgid = 0

    @abc.abstractmethod
    async def launch_process(self, kernel_cmd, **kwargs):
        """
        Provides basic implementation for launching the process corresponding to the process proxy.

        All overrides should call this method via `super()` so that basic/common operations can be
        performed.  Leaf class implementations are required to perform the actual process launch
        depending on the type of process proxy.

        Parameters
        ----------
        kernel_cmd : str
            The properly formatted string composed from the argv stanza of the kernelspec with
            all curly-braced substitutions performed.

        kwargs : optional
            Additional arguments used during the launch - primarily the env to use for the kernel.
        """
        env_dict = kwargs.get('env')
        if env_dict is None:
            env_dict = dict(os.environ.copy())
            kwargs.update({'env': env_dict})

        # see if KERNEL_LAUNCH_TIMEOUT was included from user.  If so, override default
        if env_dict.get('KERNEL_LAUNCH_TIMEOUT'):
            self.kernel_launch_timeout = float(env_dict.get('KERNEL_LAUNCH_TIMEOUT'))

        # add the applicable kernel_id and language to the env dict
        env_dict['KERNEL_ID'] = self.kernel_id

        kernel_language = 'unknown-kernel-language'
        if len(self.kernel_manager.kernel_spec.language) > 0:
            kernel_language = self.kernel_manager.kernel_spec.language.lower()
        # if already set in env: stanza, let that override.
        env_dict['KERNEL_LANGUAGE'] = env_dict.get('KERNEL_LANGUAGE', kernel_language)

        # Remove any potential sensitive (e.g., passwords) or annoying values (e.g., LG_COLORS)
        for k in env_pop_list:
            env_dict.pop(k, None)

        self._enforce_authorization(**kwargs)

        self.log.debug("BaseProcessProxy.launch_process() env: {}".format(kwargs.get('env')))

    def launch_kernel(self, cmd, **kwargs):
        """
        Returns the result of launching the kernel via Popen.

        This method exists to allow process proxies to perform any final preparations for
        launch, including the removal of any arguments that are not recoginized by Popen.
        """

        # Remove kernel_headers
        kwargs.pop('kernel_headers', None)
        return launch_kernel(cmd, **kwargs)

    def cleanup(self):
        """Performs optional cleanup after kernel is shutdown.  Child classes are responsible for implementations."""
        pass

    def poll(self):
        """
        Determines if process proxy is still alive.

        If this corresponds to a local (popen) process, poll() is called on the subprocess.
        Otherwise, the zero signal is used to determine if active.
        """
        if self.local_proc:
            return self.local_proc.poll()

        return self.send_signal(0)

    def wait(self):
        """
        Wait for the process to become inactive.
        """
        # If we have a local_proc, call its wait method.  This will cleanup any defunct processes when the kernel
        # is shutdown (when using waitAppCompletion = false).  Otherwise (if no local_proc) we'll use polling to
        # determine if a (remote or revived) process is still active.
        if self.local_proc:
            return self.local_proc.wait()

        for i in range(max_poll_attempts):
            if self.poll():
                time.sleep(poll_interval)
            else:
                break
        else:
            self.log.warning("Wait timeout of {} seconds exhausted. Continuing...".
                             format(max_poll_attempts * poll_interval))

    def send_signal(self, signum):
        """
        Send signal `signum` to process proxy.

        Parameters
        ----------
        signum : int
            The signal number to send.  Zero is used to determine heartbeat.
        """
        # if we have a local process, use its method, else determine if the ip is local or remote and issue
        # the appropriate version to signal the process.
        result = None
        if self.local_proc:
            if self.pgid > 0 and hasattr(os, "killpg"):
                try:
                    os.killpg(self.pgid, signum)
                    return result
                except OSError:
                    pass
            result = self.local_proc.send_signal(signum)
        else:
            if self.ip and self.pid > 0:
                if BaseProcessProxyABC.ip_is_local(self.ip):
                    result = self.local_signal(signum)
                else:
                    result = self.remote_signal(signum)
        return result

    def kill(self):
        """
        Terminate the process proxy process.

        First attempts graceful termination, then forced termination.
        Note that this should only be necessary if the message-based kernel termination has
        proven unsuccessful.
        """
        # If we have a local process, use its method, else signal soft kill first before hard kill.
        result = self.terminate()  # Send -15 signal first
        i = 1
        while self.poll() is None and i <= max_poll_attempts:
            time.sleep(poll_interval)
            i = i + 1
        if i > max_poll_attempts:  # Send -9 signal if process is still alive
            if self.local_proc:
                result = self.local_proc.kill()
                self.log.debug("BaseProcessProxy.kill(): {}".format(result))
            else:
                if self.ip and self.pid > 0:
                    if BaseProcessProxyABC.ip_is_local(self.ip):
                        result = self.local_signal(signal.SIGKILL)
                    else:
                        result = self.remote_signal(signal.SIGKILL)
                    self.log.debug("SIGKILL signal sent to pid: {}".format(self.pid))
        return result

    def terminate(self):
        """
        Gracefully terminate the process proxy process.

        Note that this should only be necessary if the message-based kernel termination has
        proven unsuccessful.
        """
        # If we have a local process, use its method, else send signal SIGTERM to soft kill.
        result = None
        if self.local_proc:
            result = self.local_proc.terminate()
            self.log.debug("BaseProcessProxy.terminate(): {}".format(result))
        else:
            if self.ip and self.pid > 0:
                if BaseProcessProxyABC.ip_is_local(self.ip):
                    result = self.local_signal(signal.SIGTERM)
                else:
                    result = self.remote_signal(signal.SIGTERM)
                self.log.debug("SIGTERM signal sent to pid: {}".format(self.pid))
        return result

    @staticmethod
    def ip_is_local(ip):
        """
        Returns True if `ip` is considered local to this server, False otherwise.
        """
        return localinterfaces.is_public_ip(ip) or localinterfaces.is_local_ip(ip)

    def _get_ssh_client(self, host):
        """
        Create a SSH Client based on host, username and password if provided.
        If there is any AuthenticationException/SSHException, raise HTTP Error 403 as permission denied.

        :param host:
        :return: ssh client instance
        """
        ssh = None

        global remote_user
        global remote_pwd
        if remote_user is None:
            remote_user = os.getenv('EG_REMOTE_USER', getpass.getuser())
            remote_pwd = os.getenv('EG_REMOTE_PWD')  # this should use password-less ssh

        try:
            ssh = paramiko.SSHClient()
            ssh.load_system_host_keys()
            ssh.set_missing_host_key_policy(paramiko.RejectPolicy())
            host_ip = gethostbyname(host)
            if remote_pwd:
                ssh.connect(host_ip, port=ssh_port, username=remote_user, password=remote_pwd)
            else:
                ssh.connect(host_ip, port=ssh_port, username=remote_user)
        except Exception as e:
            http_status_code = 500
            current_host = gethostbyname(gethostname())
            error_message = "Exception '{}' occurred when creating a SSHClient at {} connecting " \
                            "to '{}:{}' with user '{}', message='{}'.".\
                format(type(e).__name__, current_host, host, ssh_port, remote_user, e)
            if e is paramiko.SSHException or paramiko.AuthenticationException:
                http_status_code = 403
                error_message_prefix = "Failed to authenticate SSHClient with password"
                error_message = error_message_prefix + (" provided" if remote_pwd else "-less SSH")

            self.log_and_raise(http_status_code=http_status_code, reason=error_message)
        return ssh

    def rsh(self, host, command):
        """
        Executes a command on a remote host using ssh.

        Parameters
        ----------
        host : str
            The host on which the command is executed.
        command : str
            The command to execute.

        Returns
        -------
        lines : List
            The command's output.  If stdout is zero length, the stderr output is returned.
        """
        ssh = self._get_ssh_client(host)
        try:
            stdin, stdout, stderr = ssh.exec_command(command, timeout=30)
            lines = stdout.readlines()
            if len(lines) == 0:  # if nothing in stdout, return stderr
                lines = stderr.readlines()
        except Exception as e:
            # Let caller decide if exception should be logged
            raise e

        finally:
            if ssh:
                ssh.close()

        return lines

    def remote_signal(self, signum):
        """
        Sends signal `signum` to process proxy on remote host.
        """
        val = None
        # if we have a process group, use that, else use the pid...
        target = '-' + str(self.pgid) if self.pgid > 0 and signum > 0 else str(self.pid)
        cmd = 'kill -{} {}; echo $?'.format(signum, target)
        if signum > 0:  # only log if meaningful signal (not for poll)
            self.log.debug("Sending signal: {} to target: {} on host: {}".format(signum, target, self.ip))

        try:
            result = self.rsh(self.ip, cmd)
        except Exception as e:
            self.log.warning("Remote signal({}) to '{}' on host '{}' failed with exception '{}'.".
                             format(signum, target, self.ip, e))
            return False

        for line in result:
            val = line.strip()
        if val == '0':
            return None

        return False

    def local_signal(self, signum):
        """
        Sends signal `signum` to local process.
        """
        # if we have a process group, use that, else use the pid...
        target = '-' + str(self.pgid) if self.pgid > 0 and signum > 0 else str(self.pid)
        if signum > 0:  # only log if meaningful signal (not for poll)
            self.log.debug("Sending signal: {} to target: {}".format(signum, target))

        cmd = ['kill', '-' + str(signum), target]

        with open(os.devnull, 'w') as devnull:
            result = subprocess.call(cmd, stderr=devnull)

        if result == 0:
            return None
        return False

    def _enforce_authorization(self, **kwargs):
        """
        Applies any authorization configuration using the kernel user.

        Regardless of impersonation enablement, this method first adds the appropriate value for
        EG_IMPERSONATION_ENABLED into environment (for use by kernelspecs), then ensures that KERNEL_USERNAME
        has a value and is present in the environment (again, for use by kernelspecs).  If unset, KERNEL_USERNAME
        will be defaulted to the current user.

        Authorization is performed by comparing the value of KERNEL_USERNAME with each value in the set of
        unauthorized users.  If any (case-sensitive) matches are found, HTTP error 403 (Forbidden) will be raised
        - preventing the launch of the kernel.  If the authorized_users set is non-empty, it is then checked to
        ensure the value of KERNEL_USERNAME is present in that list.  If not found, HTTP error 403 will be raised.

        It is assumed that the kernelspec logic will take the appropriate steps to impersonate the user identified
        by KERNEL_USERNAME when impersonation_enabled is True.
        """
        # Get the env
        env_dict = kwargs.get('env')

        # Although it may already be set in the env, just override in case it was only set via command line or config
        # Convert to string since execve() (called by Popen in base classes) wants string values.
        env_dict['EG_IMPERSONATION_ENABLED'] = str(self.kernel_manager.impersonation_enabled)

        # Ensure KERNEL_USERNAME is set
        kernel_username = KernelSessionManager.get_kernel_username(**kwargs)

        # Now perform authorization checks
        if kernel_username in self.unauthorized_users:
            self._raise_authorization_error(kernel_username, "not authorized")

        # If authorized users are non-empty, ensure user is in that set.
        if self.authorized_users.__len__() > 0:
            if kernel_username not in self.authorized_users:
                self._raise_authorization_error(kernel_username, "not in the set of users authorized")

    def _raise_authorization_error(self, kernel_username, differentiator_clause):
        """
        Raises a 403 status code after building the appropriate message.
        """
        kernel_name = self.kernel_manager.kernel_spec.display_name
        kernel_clause = " '{}'.".format(kernel_name) if kernel_name is not None else "s."
        error_message = "User '{}' is {} to start kernel{} " \
                        "Ensure KERNEL_USERNAME is set to an appropriate value and retry the request.". \
            format(kernel_username, differentiator_clause, kernel_clause)
        self.log_and_raise(http_status_code=403, reason=error_message)

    def get_process_info(self):
        """
        Captures the base information necessary for kernel persistence relative to process proxies.

        The superclass method must always be called first to ensure proper ordering.  Since this is the
        most base class, no call to `super()` is necessary.
        """
        process_info = {'pid': self.pid, 'pgid': self.pgid, 'ip': self.ip}
        return process_info

    def load_process_info(self, process_info):
        """
        Loads the base information necessary for kernel persistence relative to process proxies.

        The superclass method must always be called first to ensure proper ordering.  Since this is the
        most base class, no call to `super()` is necessary.
        """
        self.pid = process_info['pid']
        self.pgid = process_info['pgid']
        self.ip = process_info['ip']
        self.kernel_manager.ip = process_info['ip']

    def _validate_port_range(self):
        """
        Validates the port range configuration option to ensure appropriate values.
        """
        # Let port_range override global value - if set on kernelspec...
        port_range = self.kernel_manager.port_range
        if self.proxy_config.get('port_range'):
            port_range = self.proxy_config.get('port_range')

        try:
            port_ranges = port_range.split("..")

            self.lower_port = int(port_ranges[0])
            self.upper_port = int(port_ranges[1])

            port_range_size = self.upper_port - self.lower_port
            if port_range_size != 0:
                if port_range_size < min_port_range_size:
                    self.log_and_raise(http_status_code=500, reason="Port range validation failed for range: '{}'.  "
                                       "Range size must be at least {} as specified by env EG_MIN_PORT_RANGE_SIZE".
                                       format(port_range, min_port_range_size))

                # According to RFC 793, port is a 16-bit unsigned int. Which means the port
                # numbers must be in the range (0, 65535). However, within that range,
                # ports 0 - 1023 are called "well-known ports" and are typically reserved for
                # specific purposes. For example, 0 is reserved for random port assignment,
                # 80 is used for HTTP, 443 for TLS/SSL, 25 for SMTP, etc. But, there is
                # flexibility as one can choose any port with the aforementioned protocols.
                # Ports 1024 - 49151 are called "user or registered ports" that are bound to
                # services running on the server listening to client connections. And, ports
                # 49152 - 65535 are called "dynamic or ephemeral ports". A TCP connection
                # has two endpoints. Each endpoint consists of an IP address and a port number.
                # And, each connection is made up of a 4-tuple consisting of -- client-IP,
                # client-port, server-IP, and server-port. A service runs on a server with a
                # specific IP and is bound to a specific "user or registered port" that is
                # advertised for clients to connect. So, when a client connects to a service
                # running on a server, three out of 4-tuple - client-IP, client-port, server-IP -
                # are already known. To be able to serve multiple clients concurrently, the
                # server's IP stack assigns an ephemeral port for the connection to complete
                # the 4-tuple.
                #
                # In case of JEG, we will accept ports in the range 1024 - 65535 as these days
                # admins use dedicated hosts for individual services.
                if self.lower_port < 1024 or self.lower_port > 65535:
                    self.log_and_raise(http_status_code=500, reason="Invalid port range '{}' specified. "
                                       "Range for valid port numbers is (1024, 65535).".format(port_range))
                if self.upper_port < 1024 or self.upper_port > 65535:
                    self.log_and_raise(http_status_code=500, reason="Invalid port range '{}' specified. "
                                       "Range for valid port numbers is (1024, 65535).".format(port_range))
        except ValueError as ve:
            self.log_and_raise(http_status_code=500, reason="Port range validation failed for range: '{}'.  "
                               "Error was: {}".format(port_range, ve))
        except IndexError as ie:
            self.log_and_raise(http_status_code=500, reason="Port range validation failed for range: '{}'.  "
                               "Error was: {}".format(port_range, ie))

        self.kernel_manager.port_range = port_range

    def select_ports(self, count):
        """
        Selects and returns n random ports that adhere to the configured port range, if applicable.

        Parameters
        ----------
        count : int
            The number of ports to return

        Returns
        -------
        List - ports available and adhering to the configured port range
        """
        ports = []
        sockets = []
        for i in range(count):
            sock = self.select_socket()
            ports.append(sock.getsockname()[1])
            sockets.append(sock)
        for sock in sockets:
            sock.close()
        return ports

    def select_socket(self, ip=''):
        """
        Creates and returns a socket whose port adheres to the configured port range, if applicable.

        Parameters
        ----------
        ip : str
            Optional ip address to which the port is bound

        Returns
        -------
        socket - Bound socket that is available and adheres to configured port range
        """
        sock = socket(AF_INET, SOCK_STREAM)
        found_port = False
        retries = 0
        while not found_port:
            try:
                sock.bind((ip, self._get_candidate_port()))
                found_port = True
            except Exception:
                retries = retries + 1
                if retries > max_port_range_retries:
                    self.log_and_raise(http_status_code=500, reason="Failed to locate port within range {} after {} "
                                       "retries!".format(self.kernel_manager.port_range, max_port_range_retries))
        return sock

    def _get_candidate_port(self):
        """Randomly selects a port number within the configured range.

        If no range is configured, the 0 port is used - allowing the server to choose from the full range.
        """
        range_size = self.upper_port - self.lower_port
        if range_size == 0:
            return 0
        return random.randint(self.lower_port, self.upper_port)

    def log_and_raise(self, http_status_code=None, reason=None):
        """
        Helper method that combines the logging and raising of exceptions.

        If http_status_code is provided an HTTPError is created using the status code and
        reason.  If http_status_code is not provided, a RuntimeError is raised with reason
        as the message.  In either case, an error is logged using the reason.  If reason is
        not provided a generic message will be used.
        Parameters
        ----------
        http_status_code : int
            The status code to raise
        reason : str
            The message to log and associate with the exception
        """
        if reason is None:
            reason = "Internal server issue!"

        self.log.error(reason)
        if http_status_code:
            raise web.HTTPError(status_code=http_status_code, reason=reason)
        else:
            raise RuntimeError(reason)


class LocalProcessProxy(BaseProcessProxyABC):
    """
    Manages the lifecycle of a locally launched kernel process.

    This process proxy is used when no other process proxy is configured.
    """
    def __init__(self, kernel_manager, proxy_config):
        super(LocalProcessProxy, self).__init__(kernel_manager, proxy_config)
        kernel_manager.ip = localinterfaces.LOCALHOST

    async def launch_process(self, kernel_cmd, **kwargs):
        await super(LocalProcessProxy, self).launch_process(kernel_cmd, **kwargs)

        # launch the local run.sh
        self.local_proc = self.launch_kernel(kernel_cmd, **kwargs)
        self.pid = self.local_proc.pid
        if hasattr(os, "getpgid"):
            try:
                self.pgid = os.getpgid(self.pid)
            except OSError:
                pass
        self.ip = local_ip
        self.log.info("Local kernel launched on '{}', pid: {}, pgid: {}, KernelID: {}, cmd: '{}'"
                      .format(self.ip, self.pid, self.pgid, self.kernel_id, kernel_cmd))
        return self


class RemoteProcessProxy(with_metaclass(abc.ABCMeta, BaseProcessProxyABC)):
    """
    Abstract Base Class implementation associated with remote process proxies.
    """

    def __init__(self, kernel_manager, proxy_config):
        super(RemoteProcessProxy, self).__init__(kernel_manager, proxy_config)
        self.response_socket = None
        self.start_time = None
        self.assigned_ip = None
        self.assigned_host = ''
        self.comm_ip = None
        self.comm_port = 0
        self.tunneled_connect_info = None    # Contains the destination connection info when tunneling in use
        self.tunnel_processes = {}
        self.response_manager = ResponseManager.instance()  # This will create the key pair and socket on first use
        self.response_manager.register_event(self.kernel_id)
        self.kernel_manager.response_address = self.response_manager.response_address
        self.kernel_manager.public_key = self.response_manager.public_key

    async def launch_process(self, kernel_cmd, **kwargs):
        # Pass along port-range info to kernels...
        kwargs['env']['EG_MIN_PORT_RANGE_SIZE'] = str(min_port_range_size)
        kwargs['env']['EG_MAX_PORT_RANGE_RETRIES'] = str(max_port_range_retries)

        await super(RemoteProcessProxy, self).launch_process(kernel_cmd, **kwargs)
        # remove connection file because a) its not necessary any longer since launchers will return
        # the connection information which will (sufficiently) remain in memory and b) launchers
        # landing on this node may want to write to this file and be denied access.
        self.kernel_manager.cleanup_connection_file()

    @abc.abstractmethod
    def confirm_remote_startup(self):
        """Confirms the remote process has started and returned necessary connection information."""
        pass

    def detect_launch_failure(self):
        """
        Helper method called from implementations of `confirm_remote_startup()` that checks if
        self.local_proc (a popen instance) has terminated prior to the confirmation of startup.
        This prevents users from having to wait for the kernel timeout duration to know if the
        launch fails.  It also helps distinguish local invocation issues from remote post-launch
        issues since the failure will be relatively immediate.

        Note that this method only applies to those process proxy implementations that launch
        from the local node.  Proxies like DistributedProcessProxy use rsh against a remote
        node, so there's not `local_proc` in play to interrogate.
        """

        # Check if the local proc has faulted (poll() will return non-None with a non-zero return
        # code in such cases).  If a fault was encountered, raise server error (500) with a message
        # indicating to check the EG log for more information.
        if self.local_proc:
            poll_result = self.local_proc.poll()
            if poll_result and poll_result > 0:
                self.local_proc.wait()
                error_message = "Error occurred during launch of KernelID: {}.  " \
                                "Check Enterprise Gateway log for more information.".format(self.kernel_id)
                self.local_proc = None
                self.log_and_raise(http_status_code=500, reason=error_message)

    def _tunnel_to_kernel(self, connection_info, server, port=ssh_port, key=None):
        """
        Tunnel connections to a kernel over SSH

        This will open five SSH tunnels from localhost on this machine to the
        ports associated with the kernel.
        See jupyter_client/connect.py for original implementation.
        """
        cf = connection_info

        lports = self.select_ports(5)

        rports = cf['shell_port'], cf['iopub_port'], cf['stdin_port'], cf['hb_port'], cf['control_port']

        channels = KernelChannel.SHELL, KernelChannel.IOPUB, KernelChannel.STDIN, \
            KernelChannel.HEARTBEAT, KernelChannel.CONTROL

        remote_ip = cf['ip']

        if not tunnel.try_passwordless_ssh(server + ":" + str(port), key):
            self.log_and_raise(http_status_code=403, reason="Must use password-less scheme by setting up the "
                               "SSH public key on the cluster nodes")

        for lp, rp, kc in zip(lports, rports, channels):
            self._create_ssh_tunnel(kc, lp, rp, remote_ip, server, port, key)

        return tuple(lports)

    def _tunnel_to_port(self, kernel_channel, remote_ip, remote_port, server, port=ssh_port, key=None):
        """
        Analogous to _tunnel_to_kernel, but deals with a single port.  This will typically be called for
        any one-off ports that require tunnelling. Note - this method assumes that passwordless ssh is
        in use and has been previously validated.
        """
        local_port = self.select_ports(1)[0]
        self._create_ssh_tunnel(kernel_channel, local_port, remote_port, remote_ip, server, port, key)
        return local_port

    def _create_ssh_tunnel(self, kernel_channel, local_port, remote_port, remote_ip, server, port, key):
        """
        Creates an SSH tunnel between the local and remote port/server for the given kernel channel.
        """
        channel_name = kernel_channel.value
        self.log.debug("Creating SSH tunnel for '{}': 127.0.0.1:'{}' to '{}':'{}'"
                       .format(channel_name, local_port, remote_ip, remote_port))
        try:
            process = self._spawn_ssh_tunnel(kernel_channel, local_port, remote_port, remote_ip, server, port, key)
            self.tunnel_processes[channel_name] = process
        except Exception as e:
            self.log_and_raise(http_status_code=500, reason="Could not open SSH tunnel for port {}. Exception: '{}'"
                               .format(channel_name, e))

    def _spawn_ssh_tunnel(self, kernel_channel, local_port, remote_port, remote_ip, server, port=ssh_port, key=None):
        """
        This method spawns a child process to create an SSH tunnel and returns the spawned process.
        ZMQ's implementation returns a pid on UNIX based platforms and a process handle/reference on
        Win32. By consistently returning a process handle/reference on both UNIX and Win32 platforms,
        this method enables the caller to deal with the same currency regardless of the platform. For
        example, on both UNIX and Win32 platforms, the developer will have the option to stash the
        child process reference and manage it's lifecycle consistently.

        On UNIX based platforms, ZMQ's implementation is more generic to be able to handle various
        use-cases. ZMQ's implementation also requests the spawned process to go to background using
        '-f' command-line option. As a result, the spawned process becomes an orphan and any references
        to the process obtained using it's pid become stale. On the other hand, this implementation is
        specifically for password-less SSH login WITHOUT the '-f' command-line option thereby allowing
        the spawned process to be owned by the parent process. This allows the parent process to control
        the lifecycle of it's child processes and do appropriate cleanup during termination.
        """
        if sys.platform == 'win32':
            ssh_server = server + ":" + str(port)
            return tunnel.paramiko_tunnel(local_port, remote_port, ssh_server, remote_ip, key)
        else:
            ssh = "ssh -p %s -o ServerAliveInterval=%i" % \
                  (port, self._get_keep_alive_interval(kernel_channel))
            cmd = "%s -S none -L 127.0.0.1:%i:%s:%i %s" % (
                ssh, local_port, remote_ip, remote_port, server)
            return pexpect.spawn(cmd, env=os.environ.copy().pop('SSH_ASKPASS', None))

    def _get_keep_alive_interval(self, kernel_channel):
        cull_idle_timeout = self.kernel_manager.cull_idle_timeout

        if (kernel_channel == KernelChannel.COMMUNICATION or
                kernel_channel == KernelChannel.CONTROL or
                cull_idle_timeout <= 0 or
                cull_idle_timeout > max_keep_alive_interval):
            # For COMMUNICATION and CONTROL channels, keep-alive interval will be set to
            # max_keep_alive_interval to make sure that the SSH session does not timeout
            # or expire for a very long time. Also, if cull_idle_timeout is unspecified,
            # negative, or a very large value, then max_keep_alive_interval will be
            # used as keep-alive value.
            return max_keep_alive_interval

        # Ideally, keep-alive interval should be greater than cull_idle_timeout. So, we
        # will add 60 seconds to cull_idle_timeout to come up with the value for keep-alive
        # interval for the rest of the kernel channels.  If culling isn't configured, use
        # `max_keep_alive_interval`.
        return cull_idle_timeout + 60 if cull_idle_timeout > 0 else max_keep_alive_interval

    async def receive_connection_info(self):
        """
        Monitors the response address for connection info sent by the remote kernel launcher.
        """
        # Polls the socket using accept.  When data is found, returns ready indicator and encrypted data.
        ready_to_connect = False

        try:
            connect_info = await self.response_manager.get_connection_info(self.kernel_id)
            self._setup_connection_info(connect_info)
            ready_to_connect = True
        except Exception as e:
            if type(e) is timeout or type(e) is TimeoutError:
                self.log.debug("Waiting for KernelID '{}' to send connection info from host '{}' - retrying..."
                               .format(self.kernel_id, self.assigned_host))
            else:
                error_message = "Exception occurred waiting for connection file response for KernelId '{}' "\
                    "on host '{}': {}".format(self.kernel_id, self.assigned_host, e)
                self.kill()
                self.log_and_raise(http_status_code=500, reason=error_message)

        return ready_to_connect

    def _setup_connection_info(self, connect_info):
        """
        Take connection info (returned from launcher or loaded from session persistence) and properly
        configure port variables for the 5 kernel and (possibly) the launcher communication port.  If
        tunneling is enabled, these ports will be tunneled with the original port information recorded.
        """

        self.log.debug("Host assigned to the kernel is: '{}' '{}'".format(self.assigned_host, self.assigned_ip))

        connect_info['ip'] = self.assigned_ip  # Set connection to IP address of system where the kernel was launched

        if tunneling_enabled is True:
            # Capture the current(tunneled) connect_info relative to the IP and ports (including the
            # communication port - if present).
            self.tunneled_connect_info = dict(connect_info)

            # Open tunnels to the 5 ZMQ kernel ports
            tunnel_ports = self._tunnel_to_kernel(connect_info, self.assigned_ip)
            self.log.debug("Local ports used to create SSH tunnels: '{}'".format(tunnel_ports))

            # Replace the remote connection ports with the local ports used to create SSH tunnels.
            connect_info['ip'] = '127.0.0.1'
            connect_info['shell_port'] = tunnel_ports[0]
            connect_info['iopub_port'] = tunnel_ports[1]
            connect_info['stdin_port'] = tunnel_ports[2]
            connect_info['hb_port'] = tunnel_ports[3]
            connect_info['control_port'] = tunnel_ports[4]

            # If a communication port was provided, tunnel it
            if 'comm_port' in connect_info:
                self.comm_ip = connect_info['ip']
                tunneled_comm_port = int(connect_info['comm_port'])
                self.comm_port = self._tunnel_to_port(KernelChannel.COMMUNICATION, self.assigned_ip,
                                                      tunneled_comm_port, self.assigned_ip)
                connect_info['comm_port'] = self.comm_port
                self.log.debug("Established gateway communication to: {}:{} for KernelID '{}' via tunneled port "
                               "127.0.0.1:{}".format(self.assigned_ip, tunneled_comm_port,
                                                     self.kernel_id, self.comm_port))

        else:  # tunneling not enabled, still check for and record communication port
            if 'comm_port' in connect_info:
                self.comm_ip = connect_info['ip']
                self.comm_port = int(connect_info['comm_port'])
                self.log.debug("Established gateway communication to: {}:{} for KernelID '{}'".
                               format(self.assigned_ip, self.comm_port, self.kernel_id))

        # If no communication port was provided, record that fact as well since this is useful to know
        if 'comm_port' not in connect_info:
            self.log.debug("Gateway communication port has NOT been established for KernelID '{}' (optional).".
                           format(self.kernel_id))

        self._update_connection(connect_info)

    def _update_connection(self, connect_info):
        """
        Updates the connection info member variables of the kernel manager.  Also pulls the PID and PGID
        info, if present, in case we need to use it for lifecycle management.
        Note: Do NOT update connect_info with IP and other such artifacts in this method/function.
        """
        # Reset the ports to 0 so load can take place (which resets the members to value from file or json)...
        self.kernel_manager.stdin_port = self.kernel_manager.iopub_port = self.kernel_manager.shell_port = \
            self.kernel_manager.hb_port = self.kernel_manager.control_port = 0

        if connect_info:
            # Load new connection information into memory. No need to write back out to a file or track loopback, etc.
            # The launcher may also be sending back process info, so check and extract
            self._extract_pid_info(connect_info)
            self.kernel_manager.load_connection_info(info=connect_info)
            self.log.debug("Received connection info for KernelID '{}' from host '{}': {}..."
                           .format(self.kernel_id, self.assigned_host, connect_info))
        else:
            error_message = "Unexpected runtime encountered for Kernel ID '{}' - " \
                            "connection information is null!".format(self.kernel_id)
            self.log_and_raise(http_status_code=500, reason=error_message)

        self._close_response_socket()
        self.kernel_manager._connection_file_written = True  # allows for cleanup of local files (as necessary)

    def _close_response_socket(self):
        # If there's a response-socket, close it since its no longer needed.
        if self.response_socket:
            try:
                self.log.debug("response socket still open, close it")
                self.response_socket.shutdown(SHUT_RDWR)
                self.response_socket.close()
            except OSError:
                pass  # tolerate exceptions here since we don't need this socket and would like ot continue
            self.response_socket = None

    def _extract_pid_info(self, connect_info):
        """
        Extracts any PID, PGID info from the payload received on the response socket.
        """
        pid = connect_info.pop('pid', None)
        if pid:
            try:
                self.pid = int(pid)
            except ValueError:
                self.log.warning("pid returned from kernel launcher is not an integer: {} - ignoring.".format(pid))
                pid = None
        pgid = connect_info.pop('pgid', None)
        if pgid:
            try:
                self.pgid = int(pgid)
            except ValueError:
                self.log.warning("pgid returned from kernel launcher is not an integer: {} - ignoring.".format(pgid))
                pgid = None
        if pid or pgid:  # if either process ids were updated, update the ip as well and don't use local_proc
            self.ip = self.assigned_ip
            if not BaseProcessProxyABC.ip_is_local(self.ip):  # only unset local_proc if we're remote
                self.local_proc = None

    async def handle_timeout(self):
        """
        Checks to see if the kernel launch timeout has been exceeded while awaiting connection info.
        """
        await asyncio.sleep(poll_interval)
        time_interval = RemoteProcessProxy.get_time_diff(self.start_time, RemoteProcessProxy.get_current_time())

        if time_interval > self.kernel_launch_timeout:
            error_http_code = 500
            reason = "Waited too long ({}s) to get connection file".format(self.kernel_launch_timeout)
            timeout_message = "KernelID: '{}' launch timeout due to: {}".format(self.kernel_id, reason)
            await asyncio.get_event_loop().run_in_executor(None, self.kill)
            self.log_and_raise(http_status_code=error_http_code, reason=timeout_message)

    def cleanup(self):
        """
        Terminates tunnel processes, if applicable.
        """
        self.assigned_ip = None

        for kernel_channel, process in self.tunnel_processes.items():
            self.log.debug("cleanup: terminating {} tunnel process.".format(kernel_channel))
            process.terminate()

        self.tunnel_processes.clear()
        super(RemoteProcessProxy, self).cleanup()

    def _send_listener_request(self, request, shutdown_socket=False):
        """
        Sends the request dictionary to the kernel listener via the comm port.  Caller is responsible for
        handling any exceptions.
        """

        if self.comm_port > 0:
            sock = socket(AF_INET, SOCK_STREAM)
            try:
                sock.settimeout(socket_timeout)
                sock.connect((self.comm_ip, self.comm_port))
                sock.send(json.dumps(request).encode(encoding='utf-8'))
            finally:
                if shutdown_socket:
                    try:
                        sock.shutdown(SHUT_WR)
                    except Exception as e2:
                        if isinstance(e2, OSError) and e2.errno == errno.ENOTCONN:
                            pass  # Listener is not connected.  This is probably a follow-on to ECONNREFUSED on connect
                        else:
                            self.log.warning("Exception occurred attempting to shutdown communication socket to {}:{} "
                                             "for KernelID '{}' (ignored): {}".format(self.comm_ip, self.comm_port,
                                                                                      self.kernel_id, str(e2)))
                sock.close()

    def send_signal(self, signum):
        """
        Sends `signum` via the communication port.
        The kernel launcher listening on its communication port will receive the signum and perform
        the necessary signal operation local to the process.
        """
        # If the launcher returned a comm_port value, then use that to send the signal,
        # else, defer to the superclass - which will use a remote shell to issue kill.
        # Note that if the target process is running as a different user than the REMOTE_USER,
        # using anything other than the socket-based signal (via signal_addr) will not work.

        if self.comm_port > 0:
            signal_request = dict()
            signal_request['signum'] = signum

            try:
                self._send_listener_request(signal_request)

                if signum > 0:  # Polling (signum == 0) is too frequent
                    self.log.debug("Signal ({}) sent via gateway communication port.".format(signum))
                return None
            except Exception as e:
                if isinstance(e, OSError) and e.errno == errno.ECONNREFUSED:  # Return False since there's no process.
                    return False

                self.log.warning("An unexpected exception occurred sending signal ({}) for KernelID '{}': {}"
                                 .format(signum, self.kernel_id, str(e)))

        return super(RemoteProcessProxy, self).send_signal(signum)

    def shutdown_listener(self):
        """
        Sends a shutdown request to the kernel launcher listener.
        """
        # If a comm port has been established, instruct the listener to shutdown so that proper
        # kernel termination can occur.  If not done, the listener keeps the launcher process
        # active, even after the kernel has terminated, leading to less than graceful terminations.

        if self.comm_port > 0:
            shutdown_request = dict()
            shutdown_request['shutdown'] = 1

            try:
                self._send_listener_request(shutdown_request, shutdown_socket=True)
                self.log.debug("Shutdown request sent to listener via gateway communication port.")
            except Exception as e:
                if not isinstance(e, OSError) or e.errno != errno.ECONNREFUSED:
                    self.log.warning("An unexpected exception occurred sending listener shutdown to {}:{} for "
                                     "KernelID '{}': {}"
                                     .format(self.comm_ip, self.comm_port, self.kernel_id, str(e)))

            # Also terminate the tunnel process for the communication port - if in play.  Failure to terminate
            # this process results in the kernel (launcher) appearing to remain alive following the shutdown
            # request, which triggers the "forced kill" termination logic.

            comm_port_name = KernelChannel.COMMUNICATION.value
            comm_port_tunnel = self.tunnel_processes.get(comm_port_name, None)
            if comm_port_tunnel:
                self.log.debug("shutdown_listener: terminating {} tunnel process.".format(comm_port_name))
                comm_port_tunnel.terminate()
                del self.tunnel_processes[comm_port_name]

    def get_process_info(self):
        """
        Captures the base information necessary for kernel persistence relative to remote processes.
        """
        process_info = super(RemoteProcessProxy, self).get_process_info()
        process_info.update({'assigned_ip': self.assigned_ip,
                             'assigned_host': self.assigned_host,
                             'comm_ip': self.comm_ip,
                             'comm_port': self.comm_port,
                             'tunneled_connect_info': self.tunneled_connect_info})
        return process_info

    def load_process_info(self, process_info):
        """
        Captures the base information necessary for kernel persistence relative to remote processes.
        """
        super(RemoteProcessProxy, self).load_process_info(process_info)
        self.assigned_ip = process_info['assigned_ip']
        self.assigned_host = process_info['assigned_host']
        self.comm_ip = process_info['comm_ip']
        self.comm_port = process_info['comm_port']
        if 'tunneled_connect_info' in process_info and process_info['tunneled_connect_info'] is not None:
            # If this was a tunneled connection, re-establish tunnels.  Note, this will reset the
            # communication socket (comm_ip, comm_port) members as well.
            self._setup_connection_info(process_info['tunneled_connect_info'])

    def log_and_raise(self, http_status_code=None, reason=None):
        """
        Override log_and_raise method in order to verify that the response socket is properly closed
        before raise exception
        """
        self._close_response_socket()
        super().log_and_raise(http_status_code, reason)

    @staticmethod
    def get_current_time():
        # Return the current time stamp in UTC time epoch format in milliseconds, e.g.
        return timegm(_tz.utcnow().utctimetuple()) * 1000

    @staticmethod
    def get_time_diff(time1, time2):
        # Return the difference between two timestamps in seconds, assuming the timestamp is in milliseconds
        # e.g. the difference between 1504028203000 and 1504028208300 is 5300 milliseconds or 5.3 seconds
        diff = abs(time2 - time1)
        return float("%d.%d" % (diff / 1000, diff % 1000))<|MERGE_RESOLUTION|>--- conflicted
+++ resolved
@@ -27,16 +27,12 @@
 from enum import Enum
 from ipython_genutils.py3compat import with_metaclass
 from jupyter_client import launch_kernel, localinterfaces
-<<<<<<< HEAD
-from notebook import _tz
+from jupyter_server import _tz
 from socket import gethostbyname, gethostname, socket, timeout,\
     AF_INET, SO_REUSEADDR, SOCK_STREAM, SOL_SOCKET, SHUT_RDWR, SHUT_WR
 from tornado import web
 from tornado.ioloop import PeriodicCallback
 from traitlets.config import SingletonConfigurable
-=======
-from jupyter_server import _tz
->>>>>>> 273a5f5a
 from zmq.ssh import tunnel
 
 from ..sessions.kernelsessionmanager import KernelSessionManager
