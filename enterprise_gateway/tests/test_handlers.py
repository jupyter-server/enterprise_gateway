# Copyright (c) Jupyter Development Team.
# Distributed under the terms of the Modified BSD License.
"""Tests for jupyter-websocket mode."""

import os
import json

from .test_gatewayapp import TestGatewayAppBase, RESOURCES
from tornado.gen import coroutine, Return
from tornado.websocket import websocket_connect
from tornado.httpclient import HTTPRequest
from tornado.testing import gen_test
from tornado.escape import json_encode, json_decode, url_escape


class TestHandlers(TestGatewayAppBase):
    """
    Base class for jupyter-websocket mode tests that spawn kernels.
    """

    def setup_app(self):
        """Configure JUPYTER_PATH so that we can use local kernelspec files for testing.
        """
        os.environ['JUPYTER_PATH'] = RESOURCES

        # These are required for setup of test_kernel_defaults
        os.environ['EG_ENV_PROCESS_WHITELIST'] = "PROCESS_VAR1,PROCESS_VAR2"
        os.environ['PROCESS_VAR1'] = "process_var1_override"

        self.app.env_whitelist = ['TEST_VAR', 'OTHER_VAR1', 'OTHER_VAR2']

    def tearDown(self):
        """Shuts down the app after test run."""

        # Clean out items added to env
        if 'JUPYTER_PATH' in os.environ:
            os.environ.pop('JUPYTER_PATH')
        if 'EG_ENV_PROCESS_WHITELIST' in os.environ:
            os.environ.pop('EG_ENV_PROCESS_WHITELIST')
        if 'PROCESS_VAR1' in os.environ:
            os.environ.pop('PROCESS_VAR1')

        super(TestHandlers, self).tearDown()

    @coroutine
    def spawn_kernel(self, kernel_body='{}'):
        """Spawns a kernel using the gateway API and connects a websocket
        client to it.

        Parameters
        ----------
        kernel_body : str
            POST /api/kernels body

        Returns
        -------
        Future
            Promise of a WebSocketClientConnection
        """
        # Request a kernel
        response = yield self.http_client.fetch(
            self.get_url('/api/kernels'),
            method='POST',
            body=kernel_body
        )
        self.assertEqual(response.code, 201)

        # Connect to the kernel via websocket
        kernel = json_decode(response.body)
        ws_url = 'ws://localhost:{}/api/kernels/{}/channels'.format(
            self.get_http_port(),
            url_escape(kernel['id'])
        )

        ws = yield websocket_connect(ws_url)
        raise Return(ws)

    def execute_request(self, code):
        """Creates an execute_request message.

        Parameters
        ----------
        code : str
            Code to execute

        Returns
        -------
        dict
            The message
        """
        return {
            'header': {
                'username': '',
                'version': '5.0',
                'session': '',
                'msg_id': 'fake-msg-id',
                'msg_type': 'execute_request'
            },
            'parent_header': {},
            'channel': 'shell',
            'content': {
                'code': code,
                'silent': False,
                'store_history': False,
                'user_expressions': {}
            },
            'metadata': {},
            'buffers': {}
        }

    @coroutine
    def await_stream(self, ws):
        """Returns stream output associated with an execute_request."""
        while 1:
            msg = yield ws.read_message()
            msg = json_decode(msg)
            msg_type = msg['msg_type']
            parent_msg_id = msg['parent_header']['msg_id']
            if msg_type == 'stream' and parent_msg_id == 'fake-msg-id':
                raise Return(msg['content'])


class TestDefaults(TestHandlers):
    """Tests gateway behavior."""
    @gen_test
    def test_startup(self):
        """Root of kernels resource should be OK."""
        self.app.web_app.settings['eg_list_kernels'] = True
        response = yield self.http_client.fetch(self.get_url('/api/kernels'))
        self.assertEqual(response.code, 200)

    @gen_test
    def test_headless(self):
        """Other notebook resources should not exist."""
        response = yield self.http_client.fetch(self.get_url('/api/contents'), raise_error=False)
        self.assertEqual(response.code, 404)
        response = yield self.http_client.fetch(self.get_url('/'), raise_error=False)
        self.assertEqual(response.code, 404)
        response = yield self.http_client.fetch(self.get_url('/tree'), raise_error=False)
        self.assertEqual(response.code, 404)

    @gen_test
    def test_check_origin(self):
        """Allow origin setting should pass through to base handlers."""
        response = yield self.http_client.fetch(
            self.get_url('/api/kernelspecs'),
            method='GET',
            headers={'Origin': 'fake.com:8888'},
            raise_error=False
        )
        self.assertEqual(response.code, 404)

        app = self.get_app()
        app.settings['allow_origin'] = '*'

        response = yield self.http_client.fetch(
            self.get_url('/api/kernelspecs'),
            method='GET',
            headers={'Origin': 'fake.com:8888'},
            raise_error=False
        )
        self.assertEqual(response.code, 200)

    @gen_test
    def test_auth_token(self):
        """All server endpoints should check the configured auth token."""
        # Set token requirement
        app = self.get_app()
        app.settings['eg_auth_token'] = 'fake-token'

        # Requst API without the token
        response = yield self.http_client.fetch(
            self.get_url('/api'),
            method='GET',
            raise_error=False
        )
        self.assertEqual(response.code, 401)

        # Now with it
        response = yield self.http_client.fetch(
            self.get_url('/api'),
            method='GET',
            headers={'Authorization': 'token fake-token'},
            raise_error=False
        )
        self.assertEqual(response.code, 200)

        # Request kernelspecs without the token
        response = yield self.http_client.fetch(
            self.get_url('/api/kernelspecs'),
            method='GET',
            raise_error=False
        )
        self.assertEqual(response.code, 401)

        # Now with it
        response = yield self.http_client.fetch(
            self.get_url('/api/kernelspecs'),
            method='GET',
            headers={'Authorization': 'token fake-token'},
            raise_error=False
        )
        self.assertEqual(response.code, 200)

        # Request a kernel without the token
        response = yield self.http_client.fetch(
            self.get_url('/api/kernels'),
            method='POST',
            body='{}',
            raise_error=False
        )
        self.assertEqual(response.code, 401)

        # Request with the token now
        response = yield self.http_client.fetch(
            self.get_url('/api/kernels'),
            method='POST',
            body='{}',
            headers={'Authorization': 'token fake-token'},
            raise_error=False
        )
        self.assertEqual(response.code, 201)

        kernel = json_decode(response.body)
        # Request kernel info without the token
        response = yield self.http_client.fetch(
            self.get_url('/api/kernels/' + url_escape(kernel['id'])),
            method='GET',
            raise_error=False
        )
        self.assertEqual(response.code, 401)

        # Now with it
        response = yield self.http_client.fetch(
            self.get_url('/api/kernels/' + url_escape(kernel['id'])),
            method='GET',
            headers={'Authorization': 'token fake-token'},
            raise_error=False
        )
        self.assertEqual(response.code, 200)

        # Request websocket connection without the token
        ws_url = 'ws://localhost:{}/api/kernels/{}/channels'.format(
            self.get_http_port(),
            url_escape(kernel['id'])
        )
        # No option to ignore errors so try/except
        try:
            ws = yield websocket_connect(ws_url)
        except Exception as ex:
            self.assertEqual(ex.code, 401)
        else:
            self.assertTrue(False, 'no exception raised')

        # Now request the websocket with the token
        ws_req = HTTPRequest(ws_url, headers={'Authorization': 'token fake-token'})
        ws = yield websocket_connect(ws_req)
        ws.close()

    @gen_test
    def test_cors_headers(self):
        """All kernel endpoints should respond with configured CORS headers."""
        app = self.get_app()
        app.settings['eg_allow_credentials'] = 'false'
        app.settings['eg_allow_headers'] = 'Authorization,Content-Type'
        app.settings['eg_allow_methods'] = 'GET,POST'
        app.settings['eg_allow_origin'] = 'https://jupyter.org'
        app.settings['eg_expose_headers'] = 'X-My-Fake-Header'
        app.settings['eg_max_age'] = '600'
        app.settings['eg_list_kernels'] = True

        # Get kernels to check headers
        response = yield self.http_client.fetch(
            self.get_url('/api/kernels'),
            method='GET'
        )
        self.assertEqual(response.code, 200)
        self.assertEqual(response.headers['Access-Control-Allow-Credentials'], 'false')
        self.assertEqual(response.headers['Access-Control-Allow-Headers'], 'Authorization,Content-Type')
        self.assertEqual(response.headers['Access-Control-Allow-Methods'], 'GET,POST')
        self.assertEqual(response.headers['Access-Control-Allow-Origin'], 'https://jupyter.org')
        self.assertEqual(response.headers['Access-Control-Expose-Headers'], 'X-My-Fake-Header')
        self.assertEqual(response.headers['Access-Control-Max-Age'], '600')
        self.assertEqual(response.headers.get('Content-Security-Policy'), None)

    @gen_test
    def test_max_kernels(self):
        """Number of kernels should be limited."""
        app = self.get_app()
        app.settings['eg_max_kernels'] = 1

        # Request a kernel
        response = yield self.http_client.fetch(
            self.get_url('/api/kernels'),
            method='POST',
            body='{}'
        )
        self.assertEqual(response.code, 201)

        # Request another
        response2 = yield self.http_client.fetch(
            self.get_url('/api/kernels'),
            method='POST',
            body='{}',
            raise_error=False
        )
        self.assertEqual(response2.code, 403)

        # Shut down the kernel
        kernel = json_decode(response.body)
        response = yield self.http_client.fetch(
            self.get_url('/api/kernels/' + url_escape(kernel['id'])),
            method='DELETE'
        )
        self.assertEqual(response.code, 204)

        # Try again
        response = yield self.http_client.fetch(
            self.get_url('/api/kernels'),
            method='POST',
            body='{}'
        )
        self.assertEqual(response.code, 201)

    @gen_test
    def test_get_api(self):
        """Server should respond with the API version metadata."""
        response = yield self.http_client.fetch(
            self.get_url('/api')
        )
        self.assertEqual(response.code, 200)
        info = json_decode(response.body)
        self.assertIn('version', info)
        self.assertIn('gateway_version', info)

    @gen_test
    def test_get_kernelspecs(self):
        """Server should respond with kernel spec metadata."""
        response = yield self.http_client.fetch(
            self.get_url('/api/kernelspecs')
        )
        self.assertEqual(response.code, 200)
        specs = json_decode(response.body)
        self.assertIn('kernelspecs', specs)
        self.assertIn('default', specs)

    @gen_test
    def test_get_kernels(self):
        """Server should respond with running kernel information."""
        self.app.web_app.settings['eg_list_kernels'] = True
        response = yield self.http_client.fetch(
            self.get_url('/api/kernels')
        )
        self.assertEqual(response.code, 200)
        kernels = json_decode(response.body)
        self.assertEqual(len(kernels), 0)

        # Launch a kernel
        response = yield self.http_client.fetch(
            self.get_url('/api/kernels'),
            method='POST',
            body='{}'
        )
        self.assertEqual(response.code, 201)
        kernel = json_decode(response.body)

        # Check the list again
        response = yield self.http_client.fetch(
            self.get_url('/api/kernels')
        )
        self.assertEqual(response.code, 200)
        kernels = json_decode(response.body)
        self.assertEqual(len(kernels), 1)
        self.assertEqual(kernels[0]['id'], kernel['id'])

    @gen_test
    def test_kernel_comm(self):
        """Default kernel should launch and accept commands."""
        ws = yield self.spawn_kernel()

        # Send a request for kernel info
        ws.write_message(json_encode({
            'header': {
                'username': '',
                'version': '5.0',
                'session': '',
                'msg_id': 'fake-msg-id',
                'msg_type': 'kernel_info_request'
            },
            'parent_header': {},
            'channel': 'shell',
            'content': {},
            'metadata': {},
            'buffers': {}
        }))

        # Assert the reply comes back. Test will timeout if this hangs.
<<<<<<< HEAD
        for _ in range(8):
            msg = yield ws.read_message()
            msg = json_decode(msg)
            print(f"test_kernel_comm: {_}: {msg['msg_type']}")
=======
        # Note that this range may be side-effected by upstream changes,
        # so we will add a print (and increase its length to 8).
        for _ in range(8):
            msg = yield ws.read_message()
            msg = json_decode(msg)
            print(f"test_kernel_comm, msg_type: {msg['msg_type']}")
>>>>>>> 763c2d4f
            if(msg['msg_type'] == 'kernel_info_reply'):
                break
        else:
            self.assertTrue(False, 'never received kernel_info_reply')
        ws.close()

    @gen_test
    def test_no_discovery(self):
        """The list of kernels / sessions should be forbidden by default."""
        response = yield self.http_client.fetch(
            self.get_url('/api/kernels'),
            raise_error=False
        )
        self.assertEqual(response.code, 403)

        response = yield self.http_client.fetch(
            self.get_url('/api/sessions'),
            raise_error=False
        )
        self.assertEqual(response.code, 403)

    @gen_test
    def test_crud_sessions(self):
        """Server should create, list, and delete sessions."""
        app = self.get_app()
        app.settings['eg_list_kernels'] = True

        # Ensure no sessions by default
        response = yield self.http_client.fetch(
            self.get_url('/api/sessions')
        )
        self.assertEqual(response.code, 200)
        sessions = json_decode(response.body)
        self.assertEqual(len(sessions), 0)

        # Launch a session
        response = yield self.http_client.fetch(
            self.get_url('/api/sessions'),
            method='POST',
            body='{"id":"any","notebook":{"path":"anywhere"},"kernel":{"name":"python"}}'
        )
        self.assertEqual(response.code, 201)
        session = json_decode(response.body)

        # Check the list again
        response = yield self.http_client.fetch(
            self.get_url('/api/sessions')
        )
        self.assertEqual(response.code, 200)
        sessions = json_decode(response.body)
        self.assertEqual(len(sessions), 1)
        self.assertEqual(sessions[0]['id'], session['id'])

        # Delete the session
        response = yield self.http_client.fetch(
            self.get_url('/api/sessions/' + session['id']),
            method='DELETE'
        )
        self.assertEqual(response.code, 204)

        # Make sure the list is empty
        response = yield self.http_client.fetch(
            self.get_url('/api/sessions')
        )
        self.assertEqual(response.code, 200)
        sessions = json_decode(response.body)
        self.assertEqual(len(sessions), 0)

    @gen_test
    def test_json_errors(self):
        """Handlers should always return JSON errors."""
        # A handler that we override
        response = yield self.http_client.fetch(
            self.get_url('/api/kernels'),
            raise_error=False
        )
        body = json_decode(response.body)
        self.assertEqual(response.code, 403)
        self.assertEqual(body['reason'], 'Forbidden')

        # A handler from the notebook base
        response = yield self.http_client.fetch(
            self.get_url('/api/kernels/1-2-3-4-5'),
            raise_error=False
        )
        body = json_decode(response.body)
        self.assertEqual(response.code, 404)
        # Base handler json_errors decorator does not capture reason properly
        # self.assertEqual(body['reason'], 'Not Found')
        self.assertIn('1-2-3-4-5', body['message'])

        # The last resort not found handler
        response = yield self.http_client.fetch(
            self.get_url('/fake-endpoint'),
            raise_error=False
        )
        body = json_decode(response.body)
        self.assertEqual(response.code, 404)
        self.assertEqual(body['reason'], 'Not Found')

    @gen_test
    def test_kernel_env(self):
        """Kernel should start with environment vars defined in the request."""
        # Note: Only envs in request prefixed with KERNEL_ or in env_whitelist (TEST_VAR)
        # with the exception of KERNEL_GATEWAY - which is "system owned".
        kernel_body = json.dumps({
            'name': 'python',
            'env': {
                'KERNEL_FOO': 'kernel-foo-value',
                'NOT_KERNEL': 'ignored',
                'KERNEL_GATEWAY': 'overridden',
                'TEST_VAR': 'allowed'
            }
        })
        ws = yield self.spawn_kernel(kernel_body)
        req = self.execute_request('import os; '
                                   'print(os.getenv("KERNEL_FOO"), '
                                   'os.getenv("NOT_KERNEL"), '
                                   'os.getenv("KERNEL_GATEWAY"), '
                                   'os.getenv("TEST_VAR"))')
        ws.write_message(json_encode(req))
        content = yield self.await_stream(ws)
        self.assertEqual(content['name'], 'stdout')
        self.assertIn('kernel-foo-value', content['text'])
        self.assertNotIn('ignored', content['text'])
        self.assertNotIn('overridden', content['text'])
        self.assertIn('allowed', content['text'])

        ws.close()

    @gen_test
    def test_kernel_defaults(self):
        """Kernel should start with env vars defined in request overriding env vars defined in kernelspec."""

        # Note: Only envs in request prefixed with KERNEL_ or in env_whitelist (OTHER_VAR1, OTHER_VAR2)
        # with the exception of KERNEL_GATEWAY - which is "system owned" - will be set in kernel env.
        # Since OTHER_VAR1 is not in the request, its existing value in kernel.json will be used.

        # NOTE: This test requires use of the kernels/kernel_defaults_test/kernel.json file.
        kernel_body = json.dumps({
            'name': 'kernel_defaults_test',
            'env': {
                'KERNEL_VAR1': 'kernel_var1_override',   # Ensure this value overrides that in kernel.json
                'KERNEL_VAR3': 'kernel_var3_value',      # Any KERNEL_ flows to kernel
                'OTHER_VAR2': 'other_var2_override',     # Ensure this value overrides that in kernel.json
                'KERNEL_GATEWAY': 'kernel_gateway_override'  # Ensure KERNEL_GATEWAY is not overridden
            }
        })
        ws = yield self.spawn_kernel(kernel_body)
        req = self.execute_request('import os; print(os.getenv("KERNEL_VAR1"), os.getenv("KERNEL_VAR2"), '
                                   'os.getenv("KERNEL_VAR3"), os.getenv("KERNEL_GATEWAY"), os.getenv("OTHER_VAR1"), '
                                   'os.getenv("OTHER_VAR2"), os.getenv("PROCESS_VAR1"), os.getenv("PROCESS_VAR2"))')
        ws.write_message(json_encode(req))
        content = yield self.await_stream(ws)
        self.assertEqual(content['name'], 'stdout')
        self.assertIn('kernel_var1_override', content['text'])
        self.assertIn('kernel_var2_default', content['text'])
        self.assertIn('kernel_var3_value', content['text'])
        self.assertNotIn('kernel_gateway_override', content['text'])
        self.assertIn('other_var1_default', content['text'])
        self.assertIn('other_var2_override', content['text'])
        self.assertIn('process_var1_override', content['text'])
        self.assertIn('process_var2_default', content['text'])
        ws.close()

    @gen_test
    def test_get_swagger_yaml_spec(self):
        """Getting the swagger.yaml spec should be ok"""
        response = yield self.http_client.fetch(self.get_url('/api/swagger.yaml'))
        self.assertEqual(response.code, 200)

    @gen_test
    def test_get_swagger_json_spec(self):
        """Getting the swagger.json spec should be ok"""
        response = yield self.http_client.fetch(self.get_url('/api/swagger.json'))
        self.assertEqual(response.code, 200)

    @gen_test
    def test_kernel_env_auth_token(self):
        """Kernel should not have EG_AUTH_TOKEN in its environment."""
        os.environ['EG_AUTH_TOKEN'] = 'fake-secret'

        try:
            ws = yield self.spawn_kernel()
            req = self.execute_request('import os; print(os.getenv("EG_AUTH_TOKEN"))')
            ws.write_message(json_encode(req))
            content = yield self.await_stream(ws)
            self.assertNotIn('fake-secret', content['text'])
        finally:
            del os.environ['EG_AUTH_TOKEN']
            ws.close()


class TestCustomDefaultKernel(TestHandlers):
    """Tests gateway behavior when setting a custom default kernelspec."""
    def setup_app(self):
        self.app.default_kernel_name = 'fake-kernel'

    @gen_test
    def test_default_kernel_name(self):
        """The default kernel name should be used on empty requests."""
        # Request without an explicit kernel name
        response = yield self.http_client.fetch(
            self.get_url('/api/kernels'),
            method='POST',
            body='',
            raise_error=False
        )
        self.assertEqual(response.code, 500)
        self.assertTrue('raise NoSuchKernel' in str(response.body))


class TestEnableDiscovery(TestHandlers):
    """Tests gateway behavior with kernel listing enabled."""
    def setup_configurables(self):
        """Enables kernel listing for all tests."""
        self.app.list_kernels = True

    @gen_test
    def test_enable_kernel_list(self):
        """The list of kernels, sessions, and activities should be available."""
        response = yield self.http_client.fetch(
            self.get_url('/api/kernels'),
        )
        self.assertEqual(response.code, 200)
        self.assertTrue('[]' in str(response.body))
        response = yield self.http_client.fetch(
            self.get_url('/api/sessions'),
        )
        self.assertEqual(response.code, 200)
        self.assertTrue('[]' in str(response.body))


class TestBaseURL(TestHandlers):
    """Tests gateway behavior when a custom base URL is configured."""
    def setup_app(self):
        """Sets the custom base URL and enables kernel listing."""
        self.app.base_url = '/fake/path'

    def setup_configurables(self):
        """Enables kernel listing for all tests."""
        self.app.list_kernels = True

    @gen_test
    def test_base_url(self):
        """Server should mount resources under configured base."""
        # Should not exist at root
        response = yield self.http_client.fetch(
            self.get_url('/api/kernels'),
            method='GET',
            raise_error=False
        )
        self.assertEqual(response.code, 404)

        # Should exist under path
        response = yield self.http_client.fetch(
            self.get_url('/fake/path/api/kernels'),
            method='GET'
        )
        self.assertEqual(response.code, 200)


class TestRelativeBaseURL(TestHandlers):
    """Tests gateway behavior when a relative base URL is configured."""
    def setup_app(self):
        """Sets the custom base URL as a relative path."""
        self.app.base_url = 'fake/path'

    @gen_test
    def test_base_url(self):
        """Server should mount resources under fixed base."""
        self.app.web_app.settings['eg_list_kernels'] = True

        # Should exist under path
        response = yield self.http_client.fetch(
            self.get_url('/fake/path/api/kernels'),
            method='GET'
        )
        self.assertEqual(response.code, 200)


class TestWildcardEnvs(TestHandlers):
    """Base class for jupyter-websocket mode tests that spawn kernels."""

    def setup_app(self):
        """Configure JUPYTER_PATH so that we can use local kernelspec files for testing.
        """
        super().setup_app()
        # overwrite env_whitelist
        self.app.env_whitelist = ['*']

    @gen_test
    def test_kernel_wildcard_env(self):
        """Kernel should start with environment vars defined in the request."""
        # Note: Since env_whitelist == '*', all values should be present.
        kernel_body = json.dumps({
            'name': 'python',
            'env': {
                'KERNEL_FOO': 'kernel-foo-value',
                'OTHER_VAR1': 'other-var1-value',
                'OTHER_VAR2': 'other-var2-value',
                'TEST_VAR': 'test-var-value'
            }
        })
        ws = yield self.spawn_kernel(kernel_body)
        req = self.execute_request('import os; '
                                   'print(os.getenv("KERNEL_FOO"), '
                                   'os.getenv("OTHER_VAR1"), '
                                   'os.getenv("OTHER_VAR2"), '
                                   'os.getenv("TEST_VAR"))')
        ws.write_message(json_encode(req))
        content = yield self.await_stream(ws)
        self.assertEqual(content['name'], 'stdout')
        self.assertIn('kernel-foo-value', content['text'])
        self.assertIn('other-var1-value', content['text'])
        self.assertIn('other-var2-value', content['text'])
        self.assertIn('test-var-value', content['text'])

        ws.close()<|MERGE_RESOLUTION|>--- conflicted
+++ resolved
@@ -395,19 +395,12 @@
         }))
 
         # Assert the reply comes back. Test will timeout if this hangs.
-<<<<<<< HEAD
-        for _ in range(8):
-            msg = yield ws.read_message()
-            msg = json_decode(msg)
-            print(f"test_kernel_comm: {_}: {msg['msg_type']}")
-=======
         # Note that this range may be side-effected by upstream changes,
         # so we will add a print (and increase its length to 8).
         for _ in range(8):
             msg = yield ws.read_message()
             msg = json_decode(msg)
             print(f"test_kernel_comm, msg_type: {msg['msg_type']}")
->>>>>>> 763c2d4f
             if(msg['msg_type'] == 'kernel_info_reply'):
                 break
         else:
