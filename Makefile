# Copyright (c) Jupyter Development Team.
# Distributed under the terms of the Modified BSD License.

.PHONY: help build clean nuke dev dev-http docs install bdist sdist test release check_dists \
    clean-images clean-enterprise-gateway clean-demo-base clean-kernel-images clean-enterprise-gateway \
    clean-kernel-py clean-kernel-spark-py clean-kernel-r clean-kernel-spark-r clean-kernel-scala clean-kernel-tf-py \
    clean-kernel-tf-gpu-py clean-kernel-image-puller push-images push-enterprise-gateway-demo push-demo-base \
    push-kernel-images push-enterprise-gateway push-kernel-py push-kernel-spark-py push-kernel-r push-kernel-spark-r \
    push-kernel-scala push-kernel-tf-py push-kernel-tf-gpu-py push-kernel-image-puller publish helm-chart

SHELL:=/bin/bash

VERSION?=3.0.0.dev0
SPARK_VERSION?=2.4.6

ifeq (dev, $(findstring dev, $(VERSION)))
    TAG:=dev
else
    TAG:=$(VERSION)
endif


#WHEEL_FILES:=$(shell find . -type f ! -path "./build/*" ! -path "./etc/*" ! -path "./docs/*" ! -path "./.git/*" ! -path "./.idea/*" ! -path "./dist/*" ! -path "./.image-*" )
WHEEL_FILES:=$(shell find enterprise_gateway -type f )
WHEEL_FILE:=dist/jupyter_enterprise_gateway-$(VERSION)-py3-none-any.whl
SDIST_FILE:=dist/jupyter_enterprise_gateway-$(VERSION).tar.gz
DIST_FILES=$(WHEEL_FILE) $(SDIST_FILE)

HELM_DESIRED_VERSION:=v3.8.2  # Pin the version of helm to use (v3.8.2 is latest as of 4/21/22)
HELM_CHART_VERSION:=$(shell grep version: etc/kubernetes/helm/enterprise-gateway/Chart.yaml | sed 's/version: //')
HELM_CHART:=dist/enterprise-gateway-$(HELM_CHART_VERSION).tgz
HELM_CHART_DIR:=etc/kubernetes/helm/enterprise-gateway
HELM_CHART_FILES:=$(shell find $(HELM_CHART_DIR) -type f ! -name .DS_Store)
HELM_INSTALL_DIR:=/usr/local/bin

help:
# http://marmelab.com/blog/2016/02/29/auto-documented-makefile.html
	@grep -E '^[a-zA-Z0-9_-]+:.*?## .*$$' $(MAKEFILE_LIST) | sort | awk 'BEGIN {FS = ":.*?## "}; {printf "\033[36m%-30s\033[0m %s\n", $$1, $$2}'

clean: ## Make a clean source tree
	-rm -rf dist
	-rm -rf build
	-rm -rf *.egg-info
	-find . -name target -type d -exec rm -fr {} +
	-find . -name __pycache__  -type d -exec rm -fr {} +
	-find enterprise_gateway -name '*.pyc' -exec rm -fr {} +
	-find website -name '.sass-cache' -type d -exec rm -fr {} +
	-find website -name '_site' -type d -exec rm -fr {} +
	-find website -name 'build' -type d -exec rm -fr {} +
	-make -C docs clean
	-make -C etc clean

lint: ## Check code style
	pre-commit run --all-files

run-dev: test-install-wheel ## Make a server in jupyter_websocket mode
	python enterprise_gateway

docs: ## Make HTML documentation
	make -C docs requirements html

kernelspecs:  kernelspecs_all kernelspecs_yarn kernelspecs_conductor kernelspecs_kubernetes kernelspecs_docker kernel_image_files ## Create archives with sample kernelspecs
kernelspecs_all kernelspecs_yarn kernelspecs_conductor kernelspecs_kubernetes kernelspecs_docker kernel_image_files:
	make VERSION=$(VERSION) TAG=$(TAG) SPARK_VERSION=$(SPARK_VERSION) -C  etc $@

test-install: test-install-wheel test-install-tar ## Install and minimally run EG with the wheel and tar distributions

test-install-wheel:
	pip uninstall -y jupyter_enterprise_gateway
	pip install dist/jupyter_enterprise_gateway-*.whl && \
		jupyter enterprisegateway --help

test-install-tar:
	pip uninstall -y jupyter_enterprise_gateway
	pip install dist/jupyter_enterprise_gateway-*.tar.gz && \
		jupyter enterprisegateway --help

bdist: $(WHEEL_FILE)

$(WHEEL_FILE): $(WHEEL_FILES)
	pip install build && python -m build --wheel . \
<<<<<<< HEAD
		&& rm -rf *.egg-info
=======
		&& rm -rf *.egg-info && chmod 0755 dist/*.*
>>>>>>> 9300bfe6

sdist: $(SDIST_FILE)

$(SDIST_FILE): $(WHEEL_FILES)
	pip install build && python -m build --sdist . \
<<<<<<< HEAD
		&& rm -rf *.egg-info
=======
		&& rm -rf *.egg-info && chmod 0755 dist/*.*
>>>>>>> 9300bfe6

helm-chart: helm-install helm-lint $(HELM_CHART) ## Make helm chart distribution

helm-install: $(HELM_INSTALL_DIR)/helm

$(HELM_INSTALL_DIR)/helm: # Download and install helm
	curl https://raw.githubusercontent.com/helm/helm/master/scripts/get-helm-3 -o /tmp/get_helm.sh \
	&& chmod +x /tmp/get_helm.sh \
	&& DESIRED_VERSION=$(HELM_DESIRED_VERSION) /tmp/get_helm.sh \
	&& rm -f /tmp/get_helm.sh

helm-lint: helm-clean
	helm lint $(HELM_CHART_DIR)

helm-clean: # Remove any .DS_Store files that might wind up in the package
	$(shell find etc/kubernetes/helm -type f -name '.DS_Store' -exec rm -f {} \;)

$(HELM_CHART): $(HELM_CHART_FILES)
	helm package $(HELM_CHART_DIR) -d dist

dist: lint bdist sdist kernelspecs helm-chart ## Make source, binary, kernelspecs and helm chart distributions to dist folder

TEST_DEBUG_OPTS:=

test-debug:
	make TEST_DEBUG_OPTS="--nocapture --nologcapture --logging-level=10" test

test: TEST?=
test: ## Run unit tests
ifeq ($(TEST),)
	pytest -vv $(TEST_DEBUG_OPTS)
else
# e.g., make test TEST="test_gatewayapp.TestGatewayAppConfig"
	pytest -vv $(TEST_DEBUG_OPTS) enterprise_gateway/tests/$(TEST)
endif

release: dist check_dists ## Make a wheel + source release on PyPI
	twine upload $(DIST_FILES)

check_dists:
	pip install twine && twine check --strict $(DIST_FILES)

# Here for doc purposes
docker-images:  ## Build docker images (includes kernel-based images)
kernel-images: ## Build kernel-based docker images

# Actual working targets...
docker-images: demo-base enterprise-gateway-demo kernel-images enterprise-gateway kernel-py kernel-spark-py kernel-r kernel-spark-r kernel-scala kernel-tf-py kernel-tf-gpu-py kernel-image-puller

enterprise-gateway-demo kernel-images enterprise-gateway kernel-py kernel-spark-py kernel-r kernel-spark-r kernel-scala kernel-tf-py kernel-tf-gpu-py kernel-image-puller:
	make WHEEL_FILE=$(WHEEL_FILE) VERSION=$(VERSION) NO_CACHE=$(NO_CACHE) TAG=$(TAG) SPARK_VERSION=$(SPARK_VERSION) -C etc $@

demo-base:
	make WHEEL_FILE=$(WHEEL_FILE) VERSION=$(VERSION) NO_CACHE=$(NO_CACHE) TAG=$(SPARK_VERSION) SPARK_VERSION=$(SPARK_VERSION) -C etc $@

# Here for doc purposes
clean-images: clean-demo-base ## Remove docker images (includes kernel-based images)
clean-kernel-images: ## Remove kernel-based images

clean-images clean-enterprise-gateway-demo clean-kernel-images clean-enterprise-gateway clean-kernel-py clean-kernel-spark-py clean-kernel-r clean-kernel-spark-r clean-kernel-scala clean-kernel-tf-py clean-kernel-tf-gpu-py clean-kernel-image-puller:
	make WHEEL_FILE=$(WHEEL_FILE) VERSION=$(VERSION) TAG=$(TAG) -C etc $@

clean-demo-base:
	make WHEEL_FILE=$(WHEEL_FILE) VERSION=$(VERSION) TAG=$(SPARK_VERSION) -C etc $@

push-images: push-demo-base
push-images push-enterprise-gateway-demo push-kernel-images push-enterprise-gateway push-kernel-py push-kernel-spark-py push-kernel-r push-kernel-spark-r push-kernel-scala push-kernel-tf-py push-kernel-tf-gpu-py push-kernel-image-puller:
	make WHEEL_FILE=$(WHEEL_FILE) VERSION=$(VERSION) TAG=$(TAG) -C etc $@

push-demo-base:
	make WHEEL_FILE=$(WHEEL_FILE) VERSION=$(VERSION) TAG=$(SPARK_VERSION) -C etc $@

publish: NO_CACHE=--no-cache
publish: clean clean-images dist docker-images push-images

# itest should have these targets up to date: bdist kernelspecs docker-enterprise-gateway

itest: itest-docker itest-yarn

# itest configurable settings
# indicates two things:
# this prefix is used by itest to determine hostname to test against, in addtion,
# if itests will be run locally with docker-prep target, this will set the hostname within that container as well
ITEST_HOSTNAME_PREFIX?=itest

# indicates the user to emulate.  This equates to 'KERNEL_USERNAME'...
ITEST_USER?=bob
# indicates the other set of options to use.  At this time, only the python notebooks succeed, so we're skipping R and Scala.
ITEST_OPTIONS?=

# here's an example of the options (besides host and user) with their expected values ...
# ITEST_OPTIONS=--impersonation < True | False >

ITEST_YARN_PORT?=8888
ITEST_YARN_HOST?=localhost:$(ITEST_YARN_PORT)
ITEST_YARN_TESTS?=enterprise_gateway/itests

ITEST_KERNEL_LAUNCH_TIMEOUT=120

LOG_LEVEL=INFO

itest-yarn-debug: ## Run integration tests (optionally) against docker demo (YARN) container with print statements
	make LOG_LEVEL=DEBUG TEST_DEBUG_OPTS="--log-level=10" itest-yarn

PREP_ITEST_YARN?=1
itest-yarn: ## Run integration tests (optionally) against docker demo (YARN) container
ifeq (1, $(PREP_ITEST_YARN))
	make itest-yarn-prep
endif
	(GATEWAY_HOST=$(ITEST_YARN_HOST) LOG_LEVEL=$(LOG_LEVEL) KERNEL_USERNAME=$(ITEST_USER) KERNEL_LAUNCH_TIMEOUT=$(ITEST_KERNEL_LAUNCH_TIMEOUT) SPARK_VERSION=$(SPARK_VERSION) ITEST_HOSTNAME_PREFIX=$(ITEST_HOSTNAME_PREFIX) pytest -vv $(TEST_DEBUG_OPTS) $(ITEST_YARN_TESTS))
	@echo "Run \`docker logs itest-yarn\` to see enterprise-gateway log."

PREP_TIMEOUT?=60
itest-yarn-prep:
	@-docker rm -f itest-yarn >> /dev/null
	@echo "Starting enterprise-gateway container (run \`docker logs itest-yarn\` to see container log)..."
	@-docker run -itd -p $(ITEST_YARN_PORT):$(ITEST_YARN_PORT) -p 8088:8088 -p 8042:8042 -h itest-yarn --name itest-yarn -v `pwd`/enterprise_gateway/itests:/tmp/byok elyra/enterprise-gateway-demo:$(TAG) --gateway
	@(r="1"; attempts=0; while [ "$$r" == "1" -a $$attempts -lt $(PREP_TIMEOUT) ]; do echo "Waiting for enterprise-gateway to start..."; sleep 2; ((attempts++)); docker logs itest-yarn |grep --regexp "Jupyter Enterprise Gateway .* is available at http"; r=$$?; done; if [ $$attempts -ge $(PREP_TIMEOUT) ]; then echo "Wait for startup timed out!"; exit 1; fi;)


# This should get cleaned up once docker support is more mature
ITEST_DOCKER_PORT?=8889
ITEST_DOCKER_HOST?=localhost:$(ITEST_DOCKER_PORT)
ITEST_DOCKER_TESTS?=enterprise_gateway/itests/test_r_kernel.py::TestRKernelLocal enterprise_gateway/itests/test_python_kernel.py::TestPythonKernelLocal enterprise_gateway/itests/test_scala_kernel.py::TestScalaKernelLocal
ITEST_DOCKER_KERNELS=PYTHON_KERNEL_LOCAL_NAME=python_docker SCALA_KERNEL_LOCAL_NAME=scala_docker R_KERNEL_LOCAL_NAME=R_docker

itest-docker-debug: ## Run integration tests (optionally) against docker container with print statements
	make LOG_LEVEL=DEBUG TEST_DEBUG_OPTS="--nocapture --nologcapture --logging-level=10" itest-docker

PREP_ITEST_DOCKER?=1
itest-docker: ## Run integration tests (optionally) against docker swarm
ifeq (1, $(PREP_ITEST_DOCKER))
	make itest-docker-prep
endif
	(GATEWAY_HOST=$(ITEST_DOCKER_HOST) LOG_LEVEL=$(LOG_LEVEL) KERNEL_USERNAME=$(ITEST_USER) KERNEL_LAUNCH_TIMEOUT=$(ITEST_KERNEL_LAUNCH_TIMEOUT) $(ITEST_DOCKER_KERNELS) ITEST_HOSTNAME_PREFIX=$(ITEST_USER) pytest -vv $(TEST_DEBUG_OPTS) $(ITEST_DOCKER_TESTS))
	@echo "Run \`docker service logs itest-docker\` to see enterprise-gateway log."

PREP_TIMEOUT?=180
itest-docker-prep:
	@-docker service rm enterprise-gateway_enterprise-gateway enterprise-gateway_enterprise-gateway-proxy
	@-docker swarm leave --force
	# Check if swarm mode is active, if not attempt to create the swarm
	@(docker info | grep -q 'Swarm: active'; if [ $$? -eq 1 ]; then docker swarm init; fi;)
	@echo "Starting enterprise-gateway swarm service (run \`docker service logs enterprise-gateway_enterprise-gateway\` to see service log)..."
	@KG_PORT=${ITEST_DOCKER_PORT} EG_DOCKER_NETWORK=enterprise-gateway docker stack deploy -c etc/docker/docker-compose.yml enterprise-gateway
	@(r="1"; attempts=0; while [ "$$r" == "1" -a $$attempts -lt $(PREP_TIMEOUT) ]; do echo "Waiting for enterprise-gateway to start..."; sleep 2; ((attempts++)); docker service logs enterprise-gateway_enterprise-gateway 2>&1 |grep --regexp "Jupyter Enterprise Gateway .* is available at http"; r=$$?; done; if [ $$attempts -ge $(PREP_TIMEOUT) ]; then echo "Wait for startup timed out!"; exit 1; fi;)<|MERGE_RESOLUTION|>--- conflicted
+++ resolved
@@ -79,21 +79,13 @@
 
 $(WHEEL_FILE): $(WHEEL_FILES)
 	pip install build && python -m build --wheel . \
-<<<<<<< HEAD
-		&& rm -rf *.egg-info
-=======
 		&& rm -rf *.egg-info && chmod 0755 dist/*.*
->>>>>>> 9300bfe6
 
 sdist: $(SDIST_FILE)
 
 $(SDIST_FILE): $(WHEEL_FILES)
 	pip install build && python -m build --sdist . \
-<<<<<<< HEAD
-		&& rm -rf *.egg-info
-=======
 		&& rm -rf *.egg-info && chmod 0755 dist/*.*
->>>>>>> 9300bfe6
 
 helm-chart: helm-install helm-lint $(HELM_CHART) ## Make helm chart distribution
 
