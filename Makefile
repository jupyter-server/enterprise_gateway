# Copyright (c) Jupyter Development Team.
# Distributed under the terms of the Modified BSD License.

.PHONY: help build clean nuke dev dev-http docs install sdist test release clean-images clean-enterprise-gateway \
    clean-nb2kg clean-demo-base clean-kernel-images clean-enterprise-gateway \
    clean-kernel-py clean-kernel-spark-py clean-kernel-r clean-kernel-spark-r clean-kernel-scala clean-kernel-tf-py \
    clean-kernel-tf-gpu-py clean-kernel-image-puller push-images push-enterprise-gateway-demo push-nb2kg push-demo-base \
    push-kernel-images push-enterprise-gateway push-kernel-py push-kernel-spark-py push-kernel-r push-kernel-spark-r \
    push-kernel-scala push-kernel-tf-py push-kernel-tf-gpu-py push-kernel-image-puller publish helm-chart

SA?=source activate
ENV:=enterprise-gateway-dev
SHELL:=/bin/bash

VERSION?=3.0.0.dev0
SPARK_VERSION?=2.4.6

ifeq (dev, $(findstring dev, $(VERSION)))
    TAG:=dev
else
    TAG:=$(VERSION)
endif


WHEEL_FILE:=dist/jupyter_enterprise_gateway-$(VERSION)-py2.py3-none-any.whl
WHEEL_FILES:=$(shell find . -type f ! -path "./build/*" ! -path "./etc/*" ! -path "./docs/*" ! -path "./.git/*" ! -path "./.idea/*" ! -path "./dist/*" ! -path "./.image-*" )

HELM_CHART:=dist/jupyter_enterprise_gateway_helm-$(VERSION).tgz
HELM_CHART_FILES:=$(shell find etc/kubernetes/helm -type f)

help:
# http://marmelab.com/blog/2016/02/29/auto-documented-makefile.html
	@grep -E '^[a-zA-Z0-9_-]+:.*?## .*$$' $(MAKEFILE_LIST) | sort | awk 'BEGIN {FS = ":.*?## "}; {printf "\033[36m%-30s\033[0m %s\n", $$1, $$2}'

build:
env: ## Make a dev environment
	-conda env create --file requirements.yml --name $(ENV)

activate: ## Activate the virtualenv (default: enterprise-gateway-dev)
	@echo "$(SA) $(ENV)"

clean: ## Make a clean source tree
	-rm -rf dist
	-rm -rf build
	-rm -rf *.egg-info
	-find . -name target -type d -exec rm -fr {} +
	-find . -name __pycache__  -type d -exec rm -fr {} +
	-find enterprise_gateway -name '*.pyc' -exec rm -fr {} +
	-find website -name '.sass-cache' -type d -exec rm -fr {} +
	-find website -name '_site' -type d -exec rm -fr {} +
	-find website -name 'build' -type d -exec rm -fr {} +
	-$(SA) $(ENV) && make -C docs clean
	-$(SA) $(ENV) && make -C etc clean

lint: ## Check code style
	$(SA) $(ENV) && flake8 enterprise_gateway

nuke: ## Make clean + remove conda env
	-conda env remove -n $(ENV) -y

dev: ## Make a server in jupyter_websocket mode
	$(SA) $(ENV) && python enterprise_gateway

docs: ## Make HTML documentation
	$(SA) $(ENV) && make -C docs html

kernelspecs:  kernelspecs_all kernelspecs_yarn kernelspecs_conductor kernelspecs_kubernetes kernelspecs_docker kernel_image_files ## Create archives with sample kernelspecs
kernelspecs_all kernelspecs_yarn kernelspecs_conductor kernelspecs_kubernetes kernelspecs_docker kernel_image_files:
	make VERSION=$(VERSION) TAG=$(TAG) SPARK_VERSION=$(SPARK_VERSION) -C  etc $@

install: ## Make a conda env with dist/*.whl and dist/*.tar.gz installed
	-conda env remove -y -n $(ENV)-install
	conda create -y -n $(ENV)-install python=3 pip
	$(SA) $(ENV)-install && \
		pip install dist/*.whl && \
			jupyter enterprisegateway --help && \
			pip uninstall -y jupyter_enterprise_gateway
	conda env remove -y -n $(ENV)-install

	conda create -y -n $(ENV)-install python=3 pip
	$(SA) $(ENV)-install && \
		pip install dist/*.tar.gz && \
			jupyter enterprisegateway --help && \
			pip uninstall -y jupyter_enterprise_gateway
	conda env remove -y -n $(ENV)-install

bdist:
	make $(WHEEL_FILE)

$(WHEEL_FILE): $(WHEEL_FILES)
	$(SA) $(ENV) && python setup.py bdist_wheel $(POST_SDIST) \
		&& rm -rf *.egg-info

sdist:
	$(SA) $(ENV) && python setup.py sdist $(POST_SDIST) \
		&& rm -rf *.egg-info

helm-chart: ## Make helm chart distribution
	make $(HELM_CHART)

$(HELM_CHART): $(HELM_CHART_FILES)
	(mkdir -p dist; cd etc/kubernetes/helm; tar -cvzf ../../../$(HELM_CHART) enterprise-gateway)

dist: lint bdist sdist kernelspecs helm-chart ## Make source, binary, kernelspecs and helm chart distributions to dist folder

TEST_DEBUG_OPTS:=

test-debug:
	make TEST_DEBUG_OPTS="--nocapture --nologcapture --logging-level=10" test

test: TEST?=
test: ## Run unit tests
ifeq ($(TEST),)
<<<<<<< HEAD
	$(SA) $(ENV) && pytest -v $(TEST_DEBUG_OPTS) enterprise_gateway/tests
else
# e.g., make test TEST="test_gatewayapp.TestGatewayAppConfig"
	$(SA) $(ENV) && pytest -v $(TEST_DEBUG_OPTS) enterprise_gateway/tests/$(TEST)
=======
	$(SA) $(ENV) && pytest -v $(TEST_DEBUG_OPTS) enterprise_gateway.tests
else
# e.g., make test TEST="test_gatewayapp.TestGatewayAppConfig"
	$(SA) $(ENV) && pytest -v $(TEST_DEBUG_OPTS) enterprise_gateway.tests.$(TEST)
>>>>>>> 8387ca90
endif

release: POST_SDIST=upload
release: bdist sdist ## Make a wheel + source release on PyPI

# Here for doc purposes
docker-images:  ## Build docker images (includes kernel-based images)
kernel-images: ## Build kernel-based docker images

# Actual working targets...
docker-images: demo-base enterprise-gateway-demo nb2kg kernel-images enterprise-gateway kernel-py kernel-spark-py kernel-r kernel-spark-r kernel-scala kernel-tf-py kernel-tf-gpu-py kernel-image-puller

enterprise-gateway-demo nb2kg kernel-images enterprise-gateway kernel-py kernel-spark-py kernel-r kernel-spark-r kernel-scala kernel-tf-py kernel-tf-gpu-py kernel-image-puller:
	make WHEEL_FILE=$(WHEEL_FILE) VERSION=$(VERSION) NO_CACHE=$(NO_CACHE) TAG=$(TAG) SPARK_VERSION=$(SPARK_VERSION) -C etc $@

demo-base:
	make WHEEL_FILE=$(WHEEL_FILE) VERSION=$(VERSION) NO_CACHE=$(NO_CACHE) TAG=$(SPARK_VERSION) SPARK_VERSION=$(SPARK_VERSION) -C etc $@

# Here for doc purposes
clean-images: ## Remove docker images (includes kernel-based images)
clean-kernel-images: ## Remove kernel-based images

clean-images clean-enterprise-gateway-demo clean-nb2kg clean-kernel-images clean-enterprise-gateway clean-kernel-py clean-kernel-spark-py clean-kernel-r clean-kernel-spark-r clean-kernel-scala clean-kernel-tf-py clean-kernel-tf-gpu-py clean-kernel-image-puller:
	make WHEEL_FILE=$(WHEEL_FILE) VERSION=$(VERSION) TAG=$(TAG) -C etc $@

clean-demo-base:
	make WHEEL_FILE=$(WHEEL_FILE) VERSION=$(VERSION) TAG=$(SPARK_VERSION) -C etc $@

push-images push-enterprise-gateway-demo push-nb2kg push-kernel-images push-enterprise-gateway push-kernel-py push-kernel-spark-py push-kernel-r push-kernel-spark-r push-kernel-scala push-kernel-tf-py push-kernel-tf-gpu-py push-kernel-image-puller:
	make WHEEL_FILE=$(WHEEL_FILE) VERSION=$(VERSION) TAG=$(TAG) -C etc $@

push-demo-base:
	make WHEEL_FILE=$(WHEEL_FILE) VERSION=$(VERSION) TAG=$(SPARK_VERSION) -C etc $@

publish: NO_CACHE=--no-cache
publish: clean clean-images dist docker-images push-images

# itest should have these targets up to date: bdist kernelspecs docker-enterprise-gateway

itest: itest-docker itest-yarn

# itest configurable settings
# indicates two things:
# this prefix is used by itest to determine hostname to test against, in addtion,
# if itests will be run locally with docker-prep target, this will set the hostname within that container as well
ITEST_HOSTNAME_PREFIX?=itest

# indicates the user to emulate.  This equates to 'KERNEL_USERNAME'...
ITEST_USER?=bob
# indicates the other set of options to use.  At this time, only the python notebooks succeed, so we're skipping R and Scala.
ITEST_OPTIONS?=

# here's an example of the options (besides host and user) with their expected values ...
# ITEST_OPTIONS=--impersonation < True | False >

ITEST_YARN_PORT?=8888
ITEST_YARN_HOST?=localhost:$(ITEST_YARN_PORT)
ITEST_YARN_TESTS?=enterprise_gateway.itests

ITEST_KERNEL_LAUNCH_TIMEOUT=120

LOG_LEVEL=INFO

itest-yarn-debug: ## Run integration tests (optionally) against docker demo (YARN) container with print statements
	make LOG_LEVEL=DEBUG TEST_DEBUG_OPTS="--nocapture --nologcapture --logging-level=10" itest-yarn

PREP_ITEST_YARN?=1
itest-yarn: ## Run integration tests (optionally) against docker demo (YARN) container
ifeq (1, $(PREP_ITEST_YARN))
	make itest-yarn-prep
endif
	($(SA) $(ENV) && GATEWAY_HOST=$(ITEST_YARN_HOST) LOG_LEVEL=$(LOG_LEVEL) KERNEL_USERNAME=$(ITEST_USER) KERNEL_LAUNCH_TIMEOUT=$(ITEST_KERNEL_LAUNCH_TIMEOUT) SPARK_VERSION=$(SPARK_VERSION) ITEST_HOSTNAME_PREFIX=$(ITEST_HOSTNAME_PREFIX) nosetests -v $(TEST_DEBUG_OPTS) $(ITEST_YARN_TESTS))
	@echo "Run \`docker logs itest-yarn\` to see enterprise-gateway log."

PREP_TIMEOUT?=60
itest-yarn-prep:
	@-docker rm -f itest-yarn >> /dev/null
	@echo "Starting enterprise-gateway container (run \`docker logs itest-yarn\` to see container log)..."
	@-docker run -itd -p $(ITEST_YARN_PORT):$(ITEST_YARN_PORT) -p 8088:8088 -p 8042:8042 -h itest-yarn --name itest-yarn -v `pwd`/enterprise_gateway/itests:/tmp/byok elyra/enterprise-gateway-demo:$(TAG) --gateway
	@(r="1"; attempts=0; while [ "$$r" == "1" -a $$attempts -lt $(PREP_TIMEOUT) ]; do echo "Waiting for enterprise-gateway to start..."; sleep 2; ((attempts++)); docker logs itest-yarn |grep --regexp "Jupyter Enterprise Gateway .* is available at http"; r=$$?; done; if [ $$attempts -ge $(PREP_TIMEOUT) ]; then echo "Wait for startup timed out!"; exit 1; fi;)


# This should get cleaned up once docker support is more mature
ITEST_DOCKER_PORT?=8889
ITEST_DOCKER_HOST?=localhost:$(ITEST_DOCKER_PORT)
ITEST_DOCKER_TESTS?=enterprise_gateway.itests.test_r_kernel.TestRKernelLocal enterprise_gateway.itests.test_python_kernel.TestPythonKernelLocal enterprise_gateway.itests.test_scala_kernel.TestScalaKernelLocal
ITEST_DOCKER_KERNELS=PYTHON_KERNEL_LOCAL_NAME=python_docker SCALA_KERNEL_LOCAL_NAME=scala_docker R_KERNEL_LOCAL_NAME=R_docker

itest-docker-debug: ## Run integration tests (optionally) against docker container with print statements
	make LOG_LEVEL=DEBUG TEST_DEBUG_OPTS="--nocapture --nologcapture --logging-level=10" itest-docker

PREP_ITEST_DOCKER?=1
itest-docker: ## Run integration tests (optionally) against docker swarm
ifeq (1, $(PREP_ITEST_DOCKER))
	make itest-docker-prep
endif
	($(SA) $(ENV) && GATEWAY_HOST=$(ITEST_DOCKER_HOST) LOG_LEVEL=$(LOG_LEVEL) KERNEL_USERNAME=$(ITEST_USER) KERNEL_LAUNCH_TIMEOUT=$(ITEST_KERNEL_LAUNCH_TIMEOUT) $(ITEST_DOCKER_KERNELS) nosetests -v $(TEST_DEBUG_OPTS) $(ITEST_DOCKER_TESTS))
	@echo "Run \`docker service logs itest-docker\` to see enterprise-gateway log."

PREP_TIMEOUT?=60
itest-docker-prep:
	@-docker service rm itest-docker
	# Check if swarm mode is active, if not attempt to create the swarm
	@(docker info | grep -q 'Swarm: active'; if [ $$? -eq 1 ]; then docker swarm init; fi;)
	@echo "Starting enterprise-gateway swarm service (run \`docker service logs itest-docker\` to see service log)..."
	@KG_PORT=${ITEST_DOCKER_PORT} EG_NAME=itest-docker etc/docker/enterprise-gateway-swarm.sh
	@(r="1"; attempts=0; while [ "$$r" == "1" -a $$attempts -lt $(PREP_TIMEOUT) ]; do echo "Waiting for enterprise-gateway to start..."; sleep 2; ((attempts++)); docker service logs itest-docker |grep --regexp "Jupyter Enterprise Gateway .* is available at http"; r=$$?; done; if [ $$attempts -ge $(PREP_TIMEOUT) ]; then echo "Wait for startup timed out!"; exit 1; fi;)<|MERGE_RESOLUTION|>--- conflicted
+++ resolved
@@ -111,17 +111,10 @@
 test: TEST?=
 test: ## Run unit tests
 ifeq ($(TEST),)
-<<<<<<< HEAD
 	$(SA) $(ENV) && pytest -v $(TEST_DEBUG_OPTS) enterprise_gateway/tests
 else
 # e.g., make test TEST="test_gatewayapp.TestGatewayAppConfig"
 	$(SA) $(ENV) && pytest -v $(TEST_DEBUG_OPTS) enterprise_gateway/tests/$(TEST)
-=======
-	$(SA) $(ENV) && pytest -v $(TEST_DEBUG_OPTS) enterprise_gateway.tests
-else
-# e.g., make test TEST="test_gatewayapp.TestGatewayAppConfig"
-	$(SA) $(ENV) && pytest -v $(TEST_DEBUG_OPTS) enterprise_gateway.tests.$(TEST)
->>>>>>> 8387ca90
 endif
 
 release: POST_SDIST=upload
