# Enterprise Gateway image name and tag to use.
image: elyra/enterprise-gateway:dev
# Enterprise Gateway image pull policy.
imagePullPolicy: IfNotPresent
# The primary port on which Enterprise Gateway is servicing requests.
port: 8888
# The  port on which Enterprise Gateway will receive kernel connection info responses.
response_port: 8877
# Update to deploy multiple replicas of EG.
replicas: 1
# Log output level.
logLevel: DEBUG
# Whether to mirror working directories.
mirrorWorkingDirs: false
# Master public IP on which to expose EG.
k8sMasterPublicIP:
# Optional authorization token passed in all requests (see --EnterpriseGatewayApp.auth_token)
authToken:

kernel:
  # Kernel cluster role created by this chart.
  clusterRole: kernel-controller
  # Will start kernels in the same namespace as EG if True.
  shareGatewayNamespace: false
  # Timeout for kernel launching in seconds.
  launchTimeout: 60
  # Timeout for an idle kernel before its culled in seconds. Default is 1 hour.
  cullIdleTimeout: 3600
  # List of kernel names that are available for use.
  whitelist:
    - r_kubernetes
    - python_kubernetes
    - python_tf_kubernetes
    - python_tf_gpu_kubernetes
    - scala_kubernetes
    - spark_r_kubernetes
    - spark_python_kubernetes
    - spark_scala_kubernetes
    - spark_python_operator
  # Default kernel name should be something from the whitelist
  defaultKernelName: python_kubernetes

kernelspecs:
  # Optional custom data image containing kernelspecs to use.
  image:
  # Kernelspecs image pull policy.
  imagePullPolicy: Always

nfs:
  enabled: false
  # IP address of NFS server. Required if enabled.
  internalServerIPAddress:

kernelspecsPvc:
  enabled: false
  # PVC name. Required if want mount kernelspecs without nfs. PVC should create in the same namespace before EG deployed.
  name:

ingress:
  enabled: false

  # Ingress resource host
  hostName: ""

  # Ingress resource annotations to be included depending in ingress controller.
  traefik:
    enabled: true
    path: /gateway
    annotations:
      kubernetes.io/ingress.class: "traefik"
      traefik.frontend.rule.type: PathPrefixStrip

  nginx:
    enabled: false
    path: /gateway/?(.*)
    annotations:
      kubernetes.io/ingress.class: "nginx"
      nginx.ingress.kubernetes.io/rewrite-target: /$1
      nginx.ingress.kubernetes.io/ssl-redirect: "false"
      nginx.ingress.kubernetes.io/force-ssl-redirect: "false"

# Kernel Image Puller (daemonset)
kip:
  enabled: true
  # Kernel Image Puller image name and tag to use.
  image: elyra/kernel-image-puller:dev
  # Kernel Image Puller image pull policy.
  imagePullPolicy: IfNotPresent
  # Determines whether the Kernel Image Puller will pull kernel images it has previously pulled
  pullPolicy: IfNotPresent
  # The interval (in seconds) at which the Kernel Image Puller fetches kernelspecs to pull kernel images.
  interval: 300
  # The container runtime interface socket, use /run/containerd/containerd.sock for containerd installations
  criSocket: /var/run/docker.sock
  # Prefix to use if a registry is not already specified on image name (e.g., quay.io/elyra/kernel-py:2.5.0)
<<<<<<< HEAD
  defaultContainerRegistry: docker.io
  # The name of a secret with type 'kubernetes.io/dockerconfigjson' for pulling kernel images from private Docker registries
  imagePullSecret: ""
=======
  defaultContainerRegistry: docker.io
>>>>>>> 67683767
<|MERGE_RESOLUTION|>--- conflicted
+++ resolved
@@ -93,10 +93,6 @@
   # The container runtime interface socket, use /run/containerd/containerd.sock for containerd installations
   criSocket: /var/run/docker.sock
   # Prefix to use if a registry is not already specified on image name (e.g., quay.io/elyra/kernel-py:2.5.0)
-<<<<<<< HEAD
   defaultContainerRegistry: docker.io
   # The name of a secret with type 'kubernetes.io/dockerconfigjson' for pulling kernel images from private Docker registries
-  imagePullSecret: ""
-=======
-  defaultContainerRegistry: docker.io
->>>>>>> 67683767
+  imagePullSecret: ""