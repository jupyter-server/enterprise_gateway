import os
import sys
import argparse
from docker.client import DockerClient
from docker.types import EndpointSpec, RestartPolicy
import urllib3

urllib3.disable_warnings()

# Set env to False if the container should be left around for debug purposes, etc.
remove_container = bool(os.getenv('EG_REMOVE_CONTAINER', 'True').lower() == 'true')
swarm_mode = bool(os.getenv('EG_DOCKER_MODE', 'swarm').lower() == 'swarm')


<<<<<<< HEAD
def launch_docker_kernel(kernel_id, response_addr, public_key, spark_context_init_mode):
=======
def launch_docker_kernel(kernel_id, port_range, response_addr, spark_context_init_mode):
>>>>>>> 273a5f5a
    # Launches a containerized kernel.

    # Can't proceed if no image was specified.
    image_name = os.environ.get('KERNEL_IMAGE', None)
    if image_name is None:
        sys.exit("ERROR - KERNEL_IMAGE not found in environment - kernel launch terminating!")

    # Container name is composed of KERNEL_USERNAME and KERNEL_ID
    container_name = os.environ.get('KERNEL_USERNAME', '') + '-' + kernel_id

    # Determine network. If EG_DOCKER_NETWORK has not been propagated, fall back to 'bridge'...
    docker_network = os.environ.get('EG_DOCKER_NETWORK', 'bridge')

    # Build labels - these will be modelled similar to kubernetes: kernel_id, component, app, ...
    labels = dict()
    labels['kernel_id'] = kernel_id
    labels['component'] = 'kernel'
    labels['app'] = 'enterprise-gateway'

    # Capture env parameters...
    param_env = dict()
    param_env['EG_PORT_RANGE'] = port_range
    param_env['EG_RESPONSE_ADDRESS'] = response_addr
    param_env['EG_PUBLIC_KEY'] = public_key
    param_env['KERNEL_SPARK_CONTEXT_INIT_MODE'] = spark_context_init_mode

    # Since the environment is specific to the kernel (per env stanza of kernelspec, KERNEL_ and ENV_WHITELIST)
    # just add the env here.
    param_env.update(os.environ)
    param_env.pop('PATH')  # Let the image PATH be used.  Since this is relative to images, we're probably safe.

    user = param_env.get('KERNEL_UID')
    group = param_env.get('KERNEL_GID')

    # setup common args
    kwargs = dict()
    kwargs['name'] = container_name
    kwargs['user'] = user
    kwargs['labels'] = labels

    client = DockerClient.from_env()
    if swarm_mode:
        networks = list()
        networks.append(docker_network)
        mounts = list()
        mounts.append("/usr/local/share/jupyter/kernels:/usr/local/share/jupyter/kernels:ro")
        endpoint_spec = EndpointSpec(mode='dnsrr')
        restart_policy = RestartPolicy(condition='none')

        # finish args setup
        kwargs['env'] = param_env
        kwargs['endpoint_spec'] = endpoint_spec
        kwargs['restart_policy'] = restart_policy
        kwargs['container_labels'] = labels
        kwargs['networks'] = networks
        kwargs['groups'] = [group, '100']
        if param_env.get('KERNEL_WORKING_DIR'):
            kwargs['workdir'] = param_env.get('KERNEL_WORKING_DIR')
        # kwargs['mounts'] = mounts   # Enable if necessary
        # print("service args: {}".format(kwargs))  # useful for debug
        kernel_service = client.services.create(image_name, **kwargs)
    else:
        volumes = {'/usr/local/share/jupyter/kernels': {'bind': '/usr/local/share/jupyter/kernels', 'mode': 'ro'}}

        # finish args setup
        kwargs['hostname'] = container_name
        kwargs['environment'] = param_env
        kwargs['remove'] = remove_container
        kwargs['network'] = docker_network
        kwargs['group_add'] = [group, '100']
        kwargs['detach'] = True
        if param_env.get('KERNEL_WORKING_DIR'):
            kwargs['working_dir'] = param_env.get('KERNEL_WORKING_DIR')
        # kwargs['volumes'] = volumes   # Enable if necessary
        # print("container args: {}".format(kwargs))  # useful for debug
        kernel_container = client.containers.run(image_name, **kwargs)


if __name__ == '__main__':
<<<<<<< HEAD
    """
        Usage: launch_docker_kernel 
                    [--RemoteProcessProxy.kernel-id <kernel_id>]
                    [--RemoteProcessProxy.response-address <response_addr>]
                    [--RemoteProcessProxy.public-key <public_key>]
                    [--RemoteProcessProxy.spark-context-initialization-mode <mode>]
    """

=======
>>>>>>> 273a5f5a
    parser = argparse.ArgumentParser()
    parser.add_argument('--RemoteProcessProxy.kernel-id', dest='kernel_id', nargs='?',
                        help='Indicates the id associated with the launched kernel.')
    parser.add_argument('--RemoteProcessProxy.port-range', dest='port_range', nargs='?',
                        metavar='<lowerPort>..<upperPort>', help='Port range to impose for kernel ports')
    parser.add_argument('--RemoteProcessProxy.response-address', dest='response_address', nargs='?',
                        metavar='<ip>:<port>', help='Connection address (<ip>:<port>) for returning connection file')
    parser.add_argument('--RemoteProcessProxy.public-key', dest='public_key', nargs='?',
                        help='Public key used to encrypt connection information')
    parser.add_argument('--RemoteProcessProxy.spark-context-initialization-mode', dest='spark_context_init_mode',
                        nargs='?', help='Indicates whether or how a spark context should be created',
                        default='none')

    arguments = vars(parser.parse_args())
    kernel_id = arguments['kernel_id']
    port_range = arguments['port_range']
    response_addr = arguments['response_address']
    public_key = arguments['public_key']
    spark_context_init_mode = arguments['spark_context_init_mode']

<<<<<<< HEAD
    launch_docker_kernel(kernel_id, response_addr, public_key, spark_context_init_mode)
=======
    launch_docker_kernel(kernel_id, port_range, response_addr, spark_context_init_mode)
>>>>>>> 273a5f5a
<|MERGE_RESOLUTION|>--- conflicted
+++ resolved
@@ -12,11 +12,7 @@
 swarm_mode = bool(os.getenv('EG_DOCKER_MODE', 'swarm').lower() == 'swarm')
 
 
-<<<<<<< HEAD
-def launch_docker_kernel(kernel_id, response_addr, public_key, spark_context_init_mode):
-=======
-def launch_docker_kernel(kernel_id, port_range, response_addr, spark_context_init_mode):
->>>>>>> 273a5f5a
+def launch_docker_kernel(kernel_id, port_range, response_addr, public_key, spark_context_init_mode):
     # Launches a containerized kernel.
 
     # Can't proceed if no image was specified.
@@ -39,8 +35,8 @@
     # Capture env parameters...
     param_env = dict()
     param_env['EG_PORT_RANGE'] = port_range
+    param_env['EG_PUBLIC_KEY'] = public_key
     param_env['EG_RESPONSE_ADDRESS'] = response_addr
-    param_env['EG_PUBLIC_KEY'] = public_key
     param_env['KERNEL_SPARK_CONTEXT_INIT_MODE'] = spark_context_init_mode
 
     # Since the environment is specific to the kernel (per env stanza of kernelspec, KERNEL_ and ENV_WHITELIST)
@@ -96,17 +92,6 @@
 
 
 if __name__ == '__main__':
-<<<<<<< HEAD
-    """
-        Usage: launch_docker_kernel 
-                    [--RemoteProcessProxy.kernel-id <kernel_id>]
-                    [--RemoteProcessProxy.response-address <response_addr>]
-                    [--RemoteProcessProxy.public-key <public_key>]
-                    [--RemoteProcessProxy.spark-context-initialization-mode <mode>]
-    """
-
-=======
->>>>>>> 273a5f5a
     parser = argparse.ArgumentParser()
     parser.add_argument('--RemoteProcessProxy.kernel-id', dest='kernel_id', nargs='?',
                         help='Indicates the id associated with the launched kernel.')
@@ -127,8 +112,4 @@
     public_key = arguments['public_key']
     spark_context_init_mode = arguments['spark_context_init_mode']
 
-<<<<<<< HEAD
-    launch_docker_kernel(kernel_id, response_addr, public_key, spark_context_init_mode)
-=======
-    launch_docker_kernel(kernel_id, port_range, response_addr, spark_context_init_mode)
->>>>>>> 273a5f5a
+    launch_docker_kernel(kernel_id, port_range, response_addr, public_key, spark_context_init_mode)