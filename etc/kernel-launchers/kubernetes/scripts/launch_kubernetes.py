--- conflicted
+++ resolved
@@ -26,12 +26,8 @@
 
     return k8s_yaml
 
-<<<<<<< HEAD
-def launch_kubernetes_kernel(kernel_id, response_addr, spark_context_init_mode, pod_template_file):
-=======
 
-def launch_kubernetes_kernel(kernel_id, port_range, response_addr, public_key, spark_context_init_mode):
->>>>>>> 1a529b13
+def launch_kubernetes_kernel(kernel_id, port_range, response_addr, public_key, spark_context_init_mode, pod_template_file):
     # Launches a containerized kernel as a kubernetes pod.
 
     if os.getenv('KUBERNETES_SERVICE_HOST'):
@@ -74,14 +70,10 @@
     for k8s_obj in k8s_objs:
         if k8s_obj.get('kind'):
             if k8s_obj['kind'] == 'Pod':
-<<<<<<< HEAD
+                #  print(f"{k8s_obj}")  # useful for debug
                 pod_template = k8s_obj
                 if pod_template_file is None:
                     client.CoreV1Api(client.ApiClient()).create_namespaced_pod(body=k8s_obj, namespace=kernel_namespace)
-=======
-                #  print("{}".format(k8s_obj))  # useful for debug
-                client.CoreV1Api(client.ApiClient()).create_namespaced_pod(body=k8s_obj, namespace=kernel_namespace)
->>>>>>> 1a529b13
             elif k8s_obj['kind'] == 'Secret':
                 if pod_template_file is None:
                     client.CoreV1Api(client.ApiClient()).create_namespaced_secret(body=k8s_obj, namespace=kernel_namespace)
@@ -104,12 +96,9 @@
         # write yaml to file...
         stream = open(pod_template_file, 'w')
         yaml.dump(pod_template, stream)
-        print("--conf spark.kubernetes.driver.podTemplateFile={pod_template_file} --conf spark.kubernetes.executor.podTemplateFile={pod_template_file}".format(pod_template_file=pod_template_file))
+        print(f"--conf spark.kubernetes.driver.podTemplateFile={pod_template_file} --conf spark.kubernetes.executor.podTemplateFile={pod_template_file}")
 
-<<<<<<< HEAD
 
-=======
->>>>>>> 1a529b13
 if __name__ == '__main__':
     parser = argparse.ArgumentParser()
     parser.add_argument('--kernel-id', dest='kernel_id', nargs='?',
@@ -142,19 +131,11 @@
                         metavar='template filename', help='When present, yaml is written to file, no launch performed.')
 
     arguments = vars(parser.parse_args())
-<<<<<<< HEAD
-    kernel_id = arguments['kernel_id']
-    response_addr = arguments['response_address']
-    spark_context_init_mode = arguments['spark_context_init_mode']
-    pod_template_file = arguments['pod_template_file']
-
-    launch_kubernetes_kernel(kernel_id, response_addr, spark_context_init_mode, pod_template_file)
-=======
     kernel_id = arguments['kernel_id'] or arguments['rpp_kernel_id']
     port_range = arguments['port_range'] or arguments['rpp_port_range']
     response_addr = arguments['response_address'] or arguments['rpp_response_address']
     public_key = arguments['public_key'] or arguments['rpp_public_key']
     spark_context_init_mode = arguments['spark_context_init_mode'] or arguments['rpp_spark_context_init_mode']
+    pod_template_file = arguments['pod_template_file']
 
-    launch_kubernetes_kernel(kernel_id, port_range, response_addr, public_key, spark_context_init_mode)
->>>>>>> 1a529b13
+    launch_kubernetes_kernel(kernel_id, port_range, response_addr, public_key, spark_context_init_mode, pod_template_file)