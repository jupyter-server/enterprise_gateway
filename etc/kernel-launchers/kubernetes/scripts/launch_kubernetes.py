import os
import sys
import yaml
import argparse
from kubernetes import client, config
import urllib3

from jinja2 import FileSystemLoader, Environment

urllib3.disable_warnings()

KERNEL_POD_TEMPLATE_PATH = '/kernel-pod.yaml.j2'


def generate_kernel_pod_yaml(keywords):
    """Return the kubernetes pod spec as a yaml string.

    - load jinja2 template from this file directory.
    - substitute template variables with keywords items.
    """
    j_env = Environment(loader=FileSystemLoader(os.path.dirname(__file__)), trim_blocks=True, lstrip_blocks=True)
    # jinja2 template substitutes template variables with None though keywords doesn't contain corresponding item.
    # Therfore, no need to check if any are left unsubstituted. Kubernetes API server will validate the pod spec instead.
    k8s_yaml = j_env.get_template(KERNEL_POD_TEMPLATE_PATH).render(**keywords)

    return k8s_yaml


<<<<<<< HEAD
def launch_kubernetes_kernel(kernel_id, response_addr, public_key, spark_context_init_mode):
=======
def launch_kubernetes_kernel(kernel_id, port_range, response_addr, spark_context_init_mode):
>>>>>>> 273a5f5a
    # Launches a containerized kernel as a kubernetes pod.

    config.load_incluster_config()

    # Capture keywords and their values.
    keywords = dict()

    # Factory values...
    # Since jupyter lower cases the kernel directory as the kernel-name, we need to capture its case-sensitive
    # value since this is used to locate the kernel launch script within the image.
    keywords['eg_port_range'] = port_range
    keywords['eg_response_address'] = response_addr
<<<<<<< HEAD
    keywords['eg_public_key'] = public_key
=======
    keywords['kernel_id'] = kernel_id
    keywords['kernel_name'] = os.path.basename(os.path.dirname(os.path.dirname(os.path.abspath(__file__))))
>>>>>>> 273a5f5a
    keywords['kernel_spark_context_init_mode'] = spark_context_init_mode

    # Walk env variables looking for names prefixed with KERNEL_.  When found, set corresponding keyword value
    # with name in lower case.
    for name, value in os.environ.items():
        if name.startswith('KERNEL_'):
            keywords[name.lower()] = yaml.safe_load(value)

    # Substitute all template variable (wrapped with {{ }}) and generate `yaml` string.
    k8s_yaml = generate_kernel_pod_yaml(keywords)

    # For each k8s object (kind), call the appropriate API method.  Too bad there isn't a method
    # that can take a set of objects.
    #
    # Creation for additional kinds of k8s objects can be added below.  Refer to
    # https://github.com/kubernetes-client/python for API signatures.  Other examples can be found in
    # https://github.com/jupyter-incubator/enterprise_gateway/blob/master/enterprise_gateway/services/processproxies/k8s.py
    #
    kernel_namespace = keywords['kernel_namespace']
    k8s_objs = yaml.safe_load_all(k8s_yaml)
    for k8s_obj in k8s_objs:
        if k8s_obj.get('kind'):
            if k8s_obj['kind'] == 'Pod':
                #print("{}".format(k8s_obj))  # useful for debug
                client.CoreV1Api(client.ApiClient()).create_namespaced_pod(body=k8s_obj, namespace=kernel_namespace)
            elif k8s_obj['kind'] == 'Secret':
                client.CoreV1Api(client.ApiClient()).create_namespaced_secret(body=k8s_obj, namespace=kernel_namespace)
            elif k8s_obj['kind'] == 'PersistentVolumeClaim':
                client.CoreV1Api(client.ApiClient()).create_namespaced_persistent_volume_claim(
                    body=k8s_obj, namespace=kernel_namespace)
            elif k8s_obj['kind'] == 'PersistentVolume':
                client.CoreV1Api(client.ApiClient()).create_persistent_volume(body=k8s_obj)
            else:
                sys.exit("ERROR - Unhandled Kubernetes object kind '{}' found in yaml file - kernel launch terminating!".
                      format(k8s_obj['kind']))
        else:
            sys.exit("ERROR - Unknown Kubernetes object '{}' found in yaml file - kernel launch terminating!".
                      format(k8s_obj))


if __name__ == '__main__':
<<<<<<< HEAD
    """
        Usage: launch_kubernetes_kernel 
                    [--RemoteProcessProxy.kernel-id <kernel_id>]
                    [--RemoteProcessProxy.response-address <response_addr>]
                    [--RemoteProcessProxy.public-key <public_key>]
                    [--RemoteProcessProxy.spark-context-initialization-mode <mode>]
    """

=======
>>>>>>> 273a5f5a
    parser = argparse.ArgumentParser()
    parser.add_argument('--RemoteProcessProxy.kernel-id', dest='kernel_id', nargs='?',
                        help='Indicates the id associated with the launched kernel.')
    parser.add_argument('--RemoteProcessProxy.port-range', dest='port_range', nargs='?',
                        metavar='<lowerPort>..<upperPort>', help='Port range to impose for kernel ports')
    parser.add_argument('--RemoteProcessProxy.response-address', dest='response_address', nargs='?',
                        metavar='<ip>:<port>', help='Connection address (<ip>:<port>) for returning connection file')
    parser.add_argument('--RemoteProcessProxy.public-key', dest='public_key', nargs='?',
                        help='Public key used to encrypt connection information')
    parser.add_argument('--RemoteProcessProxy.spark-context-initialization-mode', dest='spark_context_init_mode',
                        nargs='?', help='Indicates whether or how a spark context should be created',
                        default='none')

    arguments = vars(parser.parse_args())
    kernel_id = arguments['kernel_id']
    port_range = arguments['port_range']
    response_addr = arguments['response_address']
    public_key = arguments['public_key']
    spark_context_init_mode = arguments['spark_context_init_mode']

<<<<<<< HEAD
    launch_kubernetes_kernel(kernel_id, response_addr, public_key, spark_context_init_mode)
=======
    launch_kubernetes_kernel(kernel_id, port_range, response_addr, spark_context_init_mode)
>>>>>>> 273a5f5a
<|MERGE_RESOLUTION|>--- conflicted
+++ resolved
@@ -26,11 +26,7 @@
     return k8s_yaml
 
 
-<<<<<<< HEAD
-def launch_kubernetes_kernel(kernel_id, response_addr, public_key, spark_context_init_mode):
-=======
-def launch_kubernetes_kernel(kernel_id, port_range, response_addr, spark_context_init_mode):
->>>>>>> 273a5f5a
+def launch_kubernetes_kernel(kernel_id, port_range, response_addr, public_key, spark_context_init_mode):
     # Launches a containerized kernel as a kubernetes pod.
 
     config.load_incluster_config()
@@ -42,13 +38,10 @@
     # Since jupyter lower cases the kernel directory as the kernel-name, we need to capture its case-sensitive
     # value since this is used to locate the kernel launch script within the image.
     keywords['eg_port_range'] = port_range
+    keywords['eg_public_key'] = public_key
     keywords['eg_response_address'] = response_addr
-<<<<<<< HEAD
-    keywords['eg_public_key'] = public_key
-=======
     keywords['kernel_id'] = kernel_id
     keywords['kernel_name'] = os.path.basename(os.path.dirname(os.path.dirname(os.path.abspath(__file__))))
->>>>>>> 273a5f5a
     keywords['kernel_spark_context_init_mode'] = spark_context_init_mode
 
     # Walk env variables looking for names prefixed with KERNEL_.  When found, set corresponding keyword value
@@ -72,7 +65,7 @@
     for k8s_obj in k8s_objs:
         if k8s_obj.get('kind'):
             if k8s_obj['kind'] == 'Pod':
-                #print("{}".format(k8s_obj))  # useful for debug
+                #  print("{}".format(k8s_obj))  # useful for debug
                 client.CoreV1Api(client.ApiClient()).create_namespaced_pod(body=k8s_obj, namespace=kernel_namespace)
             elif k8s_obj['kind'] == 'Secret':
                 client.CoreV1Api(client.ApiClient()).create_namespaced_secret(body=k8s_obj, namespace=kernel_namespace)
@@ -90,17 +83,6 @@
 
 
 if __name__ == '__main__':
-<<<<<<< HEAD
-    """
-        Usage: launch_kubernetes_kernel 
-                    [--RemoteProcessProxy.kernel-id <kernel_id>]
-                    [--RemoteProcessProxy.response-address <response_addr>]
-                    [--RemoteProcessProxy.public-key <public_key>]
-                    [--RemoteProcessProxy.spark-context-initialization-mode <mode>]
-    """
-
-=======
->>>>>>> 273a5f5a
     parser = argparse.ArgumentParser()
     parser.add_argument('--RemoteProcessProxy.kernel-id', dest='kernel_id', nargs='?',
                         help='Indicates the id associated with the launched kernel.')
@@ -121,8 +103,4 @@
     public_key = arguments['public_key']
     spark_context_init_mode = arguments['spark_context_init_mode']
 
-<<<<<<< HEAD
-    launch_kubernetes_kernel(kernel_id, response_addr, public_key, spark_context_init_mode)
-=======
-    launch_kubernetes_kernel(kernel_id, port_range, response_addr, spark_context_init_mode)
->>>>>>> 273a5f5a
+    launch_kubernetes_kernel(kernel_id, port_range, response_addr, public_key, spark_context_init_mode)