#!/opt/conda/bin/python
import argparse
import os
import sys
<<<<<<< HEAD
from typing import Dict
=======

import urllib3
>>>>>>> ff3c054c
import yaml
from jinja2 import Environment, FileSystemLoader
from kubernetes import client, config

urllib3.disable_warnings()

KERNEL_POD_TEMPLATE_PATH = "/kernel-pod.yaml.j2"


def generate_kernel_pod_yaml(keywords):
    """Return the kubernetes pod spec as a yaml string.

    - load jinja2 template from this file directory.
    - substitute template variables with keywords items.
    """
    j_env = Environment(
        loader=FileSystemLoader(os.path.dirname(__file__)), trim_blocks=True, lstrip_blocks=True
    )
    # jinja2 template substitutes template variables with None though keywords doesn't
    # contain corresponding item. Therefore, no need to check if any are left unsubstituted.
    # Kubernetes API server will validate the pod spec instead.
    k8s_yaml = j_env.get_template(KERNEL_POD_TEMPLATE_PATH).render(**keywords)

    return k8s_yaml


<<<<<<< HEAD
def launch_kubernetes_kernel(kernel_id, port_range, response_addr, public_key,
                             spark_context_init_mode, pod_template_file, spark_opts_out):
=======
def launch_kubernetes_kernel(
    kernel_id, port_range, response_addr, public_key, spark_context_init_mode
):
>>>>>>> ff3c054c
    # Launches a containerized kernel as a kubernetes pod.

    if os.getenv('KUBERNETES_SERVICE_HOST'):
        config.load_incluster_config()
    else:
        config.load_kube_config()

    # Capture keywords and their values.
    keywords = dict()

    # Factory values...
    # Since jupyter lower cases the kernel directory as the kernel-name, we need to capture its case-sensitive
    # value since this is used to locate the kernel launch script within the image.
    keywords["port_range"] = port_range
    keywords["public_key"] = public_key
    keywords["response_address"] = response_addr
    keywords["kernel_id"] = kernel_id
    keywords["kernel_name"] = os.path.basename(
        os.path.dirname(os.path.dirname(os.path.abspath(__file__)))
    )
    keywords["kernel_spark_context_init_mode"] = spark_context_init_mode

    # Walk env variables looking for names prefixed with KERNEL_.  When found, set corresponding keyword value
    # with name in lower case.
    for name, value in os.environ.items():
        if name.startswith("KERNEL_"):
            keywords[name.lower()] = yaml.safe_load(value)

    # Substitute all template variable (wrapped with {{ }}) and generate `yaml` string.
    k8s_yaml = generate_kernel_pod_yaml(keywords)

    # For each k8s object (kind), call the appropriate API method.  Too bad there isn't a method
    # that can take a set of objects.
    #
    # Creation for additional kinds of k8s objects can be added below.  Refer to
    # https://github.com/kubernetes-client/python for API signatures.  Other examples can be found in
    # https://github.com/jupyter-incubator/enterprise_gateway/blob/master/enterprise_gateway/services/processproxies/k8s.py
    #
<<<<<<< HEAD
    pod_template = None
    kernel_namespace = keywords['kernel_namespace']
    k8s_objs = yaml.safe_load_all(k8s_yaml)
    for k8s_obj in k8s_objs:
        if k8s_obj.get('kind'):
            if k8s_obj['kind'] == 'Pod':
                #  print(f"{k8s_obj}")  # useful for debug
                pod_template = k8s_obj
                if pod_template_file is None:
                    client.CoreV1Api(client.ApiClient()).create_namespaced_pod(
                        body=k8s_obj, namespace=kernel_namespace)
            elif k8s_obj['kind'] == 'Secret':
                if pod_template_file is None:
                    client.CoreV1Api(client.ApiClient()).create_namespaced_secret(
                        body=k8s_obj, namespace=kernel_namespace)
            elif k8s_obj['kind'] == 'PersistentVolumeClaim':
                if pod_template_file is None:
                    client.CoreV1Api(client.ApiClient()).create_namespaced_persistent_volume_claim(
                        body=k8s_obj, namespace=kernel_namespace)
            elif k8s_obj['kind'] == 'PersistentVolume':
                if pod_template_file is None:
                    client.CoreV1Api(client.ApiClient()).create_persistent_volume(body=k8s_obj)
            else:
                sys.exit(f"ERROR - Unhandled Kubernetes object kind '{k8s_obj['kind']}' found in yaml file - "
                         f"kernel launch terminating!")
        else:
            sys.exit(f"ERROR - Unknown Kubernetes object '{k8s_obj}' found in yaml file - kernel launch terminating!")

    if pod_template_file:
        # TODO - construct other --conf options for things like mounts, resources, etc.
        # write yaml to file...
        stream = open(pod_template_file, 'w')
        yaml.dump(pod_template, stream)

        # Build up additional spark options.  Note the trailing space to accommodate concatenation
        additional_spark_opts = f"--conf spark.kubernetes.driver.podTemplateFile={pod_template_file} " \
                                f"--conf spark.kubernetes.executor.podTemplateFile={pod_template_file} "

        additional_spark_opts += _get_spark_resources(pod_template)

        if spark_opts_out:
            with open(spark_opts_out, "w+") as soo_fd:
                soo_fd.write(additional_spark_opts)
        else:  # If no spark_opts_out was specified, print to stdout in case this is an old caller
            print(additional_spark_opts)


def _get_spark_resources(pod_template: Dict) -> str:
    # Gather up resources for cpu/memory requests/limits.  Since gpus require a "discovery script"
    # we'll leave that alone for now:
    # https://spark.apache.org/docs/latest/running-on-kubernetes.html#resource-allocation-and-configuration-overview
    #
    # The config value names below are pulled from:
    # https://spark.apache.org/docs/latest/running-on-kubernetes.html#container-spec
    spark_resources = ""
    containers = pod_template.get('spec', {}).get('containers', [])
    if containers:
        # We're just dealing with single-container pods at this time.
        resources = containers[0].get('resources', {})
        if resources:
            requests = resources.get('requests', {})
            if requests:
                cpu_request = requests.get('cpu')
                if cpu_request:
                    spark_resources += f"--conf spark.driver.cores={cpu_request} " \
                                       f"--conf spark.executor.cores={cpu_request} "
                memory_request = requests.get('memory')
                if memory_request:
                    spark_resources += f"--conf spark.driver.memory={memory_request} " \
                                       f"--conf spark.executor.memory={memory_request} "

            limits = resources.get('limits', {})
            if limits:
                cpu_limit = limits.get('cpu')
                if cpu_limit:
                    spark_resources += f"--conf spark.kubernetes.driver.limit.cores={cpu_limit} " \
                                       f"--conf spark.kubernetes.executor.limit.cores={cpu_limit} "
                memory_limit = limits.get('memory')
                if memory_limit:
                    spark_resources += f"--conf spark.driver.memory={memory_limit} " \
                                       f"--conf spark.executor.memory={memory_limit} "
    return spark_resources
=======
    kernel_namespace = keywords["kernel_namespace"]
    k8s_objs = yaml.safe_load_all(k8s_yaml)
    for k8s_obj in k8s_objs:
        if k8s_obj.get("kind"):
            if k8s_obj["kind"] == "Pod":
                #  print("{}".format(k8s_obj))  # useful for debug
                client.CoreV1Api(client.ApiClient()).create_namespaced_pod(
                    body=k8s_obj, namespace=kernel_namespace
                )
            elif k8s_obj["kind"] == "Secret":
                client.CoreV1Api(client.ApiClient()).create_namespaced_secret(
                    body=k8s_obj, namespace=kernel_namespace
                )
            elif k8s_obj["kind"] == "PersistentVolumeClaim":
                client.CoreV1Api(client.ApiClient()).create_namespaced_persistent_volume_claim(
                    body=k8s_obj, namespace=kernel_namespace
                )
            elif k8s_obj["kind"] == "PersistentVolume":
                client.CoreV1Api(client.ApiClient()).create_persistent_volume(body=k8s_obj)
            else:
                sys.exit(
                    "ERROR - Unhandled Kubernetes object kind '{}' found in yaml file - kernel launch terminating!".format(
                        k8s_obj["kind"]
                    )
                )
        else:
            sys.exit(
                "ERROR - Unknown Kubernetes object '{}' found in yaml file - kernel launch terminating!".format(
                    k8s_obj
                )
            )
>>>>>>> ff3c054c


if __name__ == "__main__":
    parser = argparse.ArgumentParser()
<<<<<<< HEAD
    parser.add_argument('--kernel-id', dest='kernel_id', nargs='?',
                        help='Indicates the id associated with the launched kernel.')
    parser.add_argument('--port-range', dest='port_range', nargs='?',
                        metavar='<lowerPort>..<upperPort>', help='Port range to impose for kernel ports')
    parser.add_argument('--response-address', dest='response_address', nargs='?',
                        metavar='<ip>:<port>', help='Connection address (<ip>:<port>) for returning connection file')
    parser.add_argument('--public-key', dest='public_key', nargs='?',
                        help='Public key used to encrypt connection information')
    parser.add_argument('--spark-context-initialization-mode', dest='spark_context_init_mode',
                        nargs='?', help='Indicates whether or how a spark context should be created')
    parser.add_argument('--pod-template', dest='pod_template_file', nargs='?',
                        metavar='template filename', help='When present, yaml is written to file, no launch performed.')
    parser.add_argument('--spark-opts-out', dest='spark_opts_out', nargs='?',
                        metavar='additional spark options filename',
                        help='When present, additional spark options are written to file, '
                             'no launch performed, requires --pod-template.')
=======
    parser.add_argument(
        "--kernel-id",
        dest="kernel_id",
        nargs="?",
        help="Indicates the id associated with the launched kernel.",
    )
    parser.add_argument(
        "--port-range",
        dest="port_range",
        nargs="?",
        metavar="<lowerPort>..<upperPort>",
        help="Port range to impose for kernel ports",
    )
    parser.add_argument(
        "--response-address",
        dest="response_address",
        nargs="?",
        metavar="<ip>:<port>",
        help="Connection address (<ip>:<port>) for returning connection file",
    )
    parser.add_argument(
        "--public-key",
        dest="public_key",
        nargs="?",
        help="Public key used to encrypt connection information",
    )
    parser.add_argument(
        "--spark-context-initialization-mode",
        dest="spark_context_init_mode",
        nargs="?",
        help="Indicates whether or how a spark context should be created",
    )
>>>>>>> ff3c054c

    # The following arguments are deprecated and will be used only if their mirroring arguments have no value.
    # This means that the default value for --spark-context-initialization-mode (none) will need to come from
    # the mirrored args' default until deprecated item has been removed.
    parser.add_argument(
        "--RemoteProcessProxy.kernel-id",
        dest="rpp_kernel_id",
        nargs="?",
        help="Indicates the id associated with the launched kernel. (deprecated)",
    )
    parser.add_argument(
        "--RemoteProcessProxy.port-range",
        dest="rpp_port_range",
        nargs="?",
        metavar="<lowerPort>..<upperPort>",
        help="Port range to impose for kernel ports (deprecated)",
    )
    parser.add_argument(
        "--RemoteProcessProxy.response-address",
        dest="rpp_response_address",
        nargs="?",
        metavar="<ip>:<port>",
        help="Connection address (<ip>:<port>) for returning connection file (deprecated)",
    )
    parser.add_argument(
        "--RemoteProcessProxy.public-key",
        dest="rpp_public_key",
        nargs="?",
        help="Public key used to encrypt connection information (deprecated)",
    )
    parser.add_argument(
        "--RemoteProcessProxy.spark-context-initialization-mode",
        dest="rpp_spark_context_init_mode",
        nargs="?",
        help="Indicates whether or how a spark context should be created (deprecated)",
        default="none",
    )

    arguments = vars(parser.parse_args())
<<<<<<< HEAD
    kernel_id = arguments['kernel_id'] or arguments['rpp_kernel_id']
    port_range = arguments['port_range'] or arguments['rpp_port_range']
    response_addr = arguments['response_address'] or arguments['rpp_response_address']
    public_key = arguments['public_key'] or arguments['rpp_public_key']
    spark_context_init_mode = arguments['spark_context_init_mode'] or arguments['rpp_spark_context_init_mode']
    pod_template_file = arguments['pod_template_file']
    spark_opts_out = arguments['spark_opts_out']

    launch_kubernetes_kernel(kernel_id, port_range, response_addr, public_key,
                             spark_context_init_mode, pod_template_file, spark_opts_out)
=======
    kernel_id = arguments["kernel_id"] or arguments["rpp_kernel_id"]
    port_range = arguments["port_range"] or arguments["rpp_port_range"]
    response_addr = arguments["response_address"] or arguments["rpp_response_address"]
    public_key = arguments["public_key"] or arguments["rpp_public_key"]
    spark_context_init_mode = (
        arguments["spark_context_init_mode"] or arguments["rpp_spark_context_init_mode"]
    )

    launch_kubernetes_kernel(
        kernel_id, port_range, response_addr, public_key, spark_context_init_mode
    )
>>>>>>> ff3c054c
<|MERGE_RESOLUTION|>--- conflicted
+++ resolved
@@ -2,12 +2,9 @@
 import argparse
 import os
 import sys
-<<<<<<< HEAD
 from typing import Dict
-=======
 
 import urllib3
->>>>>>> ff3c054c
 import yaml
 from jinja2 import Environment, FileSystemLoader
 from kubernetes import client, config
@@ -34,17 +31,12 @@
     return k8s_yaml
 
 
-<<<<<<< HEAD
-def launch_kubernetes_kernel(kernel_id, port_range, response_addr, public_key,
-                             spark_context_init_mode, pod_template_file, spark_opts_out):
-=======
 def launch_kubernetes_kernel(
-    kernel_id, port_range, response_addr, public_key, spark_context_init_mode
+    kernel_id, port_range, response_addr, public_key, spark_context_init_mode, pod_template_file, spark_opts_out
 ):
->>>>>>> ff3c054c
     # Launches a containerized kernel as a kubernetes pod.
 
-    if os.getenv('KUBERNETES_SERVICE_HOST'):
+    if os.getenv("KUBERNETES_SERVICE_HOST"):
         config.load_incluster_config()
     else:
         config.load_kube_config()
@@ -80,27 +72,29 @@
     # https://github.com/kubernetes-client/python for API signatures.  Other examples can be found in
     # https://github.com/jupyter-incubator/enterprise_gateway/blob/master/enterprise_gateway/services/processproxies/k8s.py
     #
-<<<<<<< HEAD
     pod_template = None
-    kernel_namespace = keywords['kernel_namespace']
+    kernel_namespace = keywords["kernel_namespace"]
     k8s_objs = yaml.safe_load_all(k8s_yaml)
     for k8s_obj in k8s_objs:
-        if k8s_obj.get('kind'):
-            if k8s_obj['kind'] == 'Pod':
-                #  print(f"{k8s_obj}")  # useful for debug
+        if k8s_obj.get("kind"):
+            if k8s_obj["kind"] == "Pod":
+                #  print("{}".format(k8s_obj))  # useful for debug
                 pod_template = k8s_obj
                 if pod_template_file is None:
                     client.CoreV1Api(client.ApiClient()).create_namespaced_pod(
-                        body=k8s_obj, namespace=kernel_namespace)
-            elif k8s_obj['kind'] == 'Secret':
+                        body=k8s_obj, namespace=kernel_namespace
+                    )
+            elif k8s_obj["kind"] == "Secret":
                 if pod_template_file is None:
                     client.CoreV1Api(client.ApiClient()).create_namespaced_secret(
-                        body=k8s_obj, namespace=kernel_namespace)
-            elif k8s_obj['kind'] == 'PersistentVolumeClaim':
+                        body=k8s_obj, namespace=kernel_namespace
+                    )
+            elif k8s_obj["kind"] == "PersistentVolumeClaim":
                 if pod_template_file is None:
                     client.CoreV1Api(client.ApiClient()).create_namespaced_persistent_volume_claim(
-                        body=k8s_obj, namespace=kernel_namespace)
-            elif k8s_obj['kind'] == 'PersistentVolume':
+                        body=k8s_obj, namespace=kernel_namespace
+                    )
+            elif k8s_obj["kind"] == "PersistentVolume":
                 if pod_template_file is None:
                     client.CoreV1Api(client.ApiClient()).create_persistent_volume(body=k8s_obj)
             else:
@@ -112,7 +106,7 @@
     if pod_template_file:
         # TODO - construct other --conf options for things like mounts, resources, etc.
         # write yaml to file...
-        stream = open(pod_template_file, 'w')
+        stream = open(pod_template_file, "w")
         yaml.dump(pod_template, stream)
 
         # Build up additional spark options.  Note the trailing space to accommodate concatenation
@@ -163,61 +157,10 @@
                     spark_resources += f"--conf spark.driver.memory={memory_limit} " \
                                        f"--conf spark.executor.memory={memory_limit} "
     return spark_resources
-=======
-    kernel_namespace = keywords["kernel_namespace"]
-    k8s_objs = yaml.safe_load_all(k8s_yaml)
-    for k8s_obj in k8s_objs:
-        if k8s_obj.get("kind"):
-            if k8s_obj["kind"] == "Pod":
-                #  print("{}".format(k8s_obj))  # useful for debug
-                client.CoreV1Api(client.ApiClient()).create_namespaced_pod(
-                    body=k8s_obj, namespace=kernel_namespace
-                )
-            elif k8s_obj["kind"] == "Secret":
-                client.CoreV1Api(client.ApiClient()).create_namespaced_secret(
-                    body=k8s_obj, namespace=kernel_namespace
-                )
-            elif k8s_obj["kind"] == "PersistentVolumeClaim":
-                client.CoreV1Api(client.ApiClient()).create_namespaced_persistent_volume_claim(
-                    body=k8s_obj, namespace=kernel_namespace
-                )
-            elif k8s_obj["kind"] == "PersistentVolume":
-                client.CoreV1Api(client.ApiClient()).create_persistent_volume(body=k8s_obj)
-            else:
-                sys.exit(
-                    "ERROR - Unhandled Kubernetes object kind '{}' found in yaml file - kernel launch terminating!".format(
-                        k8s_obj["kind"]
-                    )
-                )
-        else:
-            sys.exit(
-                "ERROR - Unknown Kubernetes object '{}' found in yaml file - kernel launch terminating!".format(
-                    k8s_obj
-                )
-            )
->>>>>>> ff3c054c
 
 
 if __name__ == "__main__":
     parser = argparse.ArgumentParser()
-<<<<<<< HEAD
-    parser.add_argument('--kernel-id', dest='kernel_id', nargs='?',
-                        help='Indicates the id associated with the launched kernel.')
-    parser.add_argument('--port-range', dest='port_range', nargs='?',
-                        metavar='<lowerPort>..<upperPort>', help='Port range to impose for kernel ports')
-    parser.add_argument('--response-address', dest='response_address', nargs='?',
-                        metavar='<ip>:<port>', help='Connection address (<ip>:<port>) for returning connection file')
-    parser.add_argument('--public-key', dest='public_key', nargs='?',
-                        help='Public key used to encrypt connection information')
-    parser.add_argument('--spark-context-initialization-mode', dest='spark_context_init_mode',
-                        nargs='?', help='Indicates whether or how a spark context should be created')
-    parser.add_argument('--pod-template', dest='pod_template_file', nargs='?',
-                        metavar='template filename', help='When present, yaml is written to file, no launch performed.')
-    parser.add_argument('--spark-opts-out', dest='spark_opts_out', nargs='?',
-                        metavar='additional spark options filename',
-                        help='When present, additional spark options are written to file, '
-                             'no launch performed, requires --pod-template.')
-=======
     parser.add_argument(
         "--kernel-id",
         dest="kernel_id",
@@ -250,7 +193,21 @@
         nargs="?",
         help="Indicates whether or how a spark context should be created",
     )
->>>>>>> ff3c054c
+    parser.add_argument(
+        "--pod-template", 
+        dest="pod_template_file",
+        nargs="?",
+        metavar="template filename",
+        help="When present, yaml is written to file, no launch performed."
+    )
+    parser.add_argument(
+        "--spark-opts-out",
+        dest="spark_opts_out",
+        nargs="?",
+        metavar="additional spark options filename",
+        help="When present, additional spark options are written to file, "
+             "no launch performed, requires --pod-template."
+    )
 
     # The following arguments are deprecated and will be used only if their mirroring arguments have no value.
     # This means that the default value for --spark-context-initialization-mode (none) will need to come from
@@ -290,18 +247,6 @@
     )
 
     arguments = vars(parser.parse_args())
-<<<<<<< HEAD
-    kernel_id = arguments['kernel_id'] or arguments['rpp_kernel_id']
-    port_range = arguments['port_range'] or arguments['rpp_port_range']
-    response_addr = arguments['response_address'] or arguments['rpp_response_address']
-    public_key = arguments['public_key'] or arguments['rpp_public_key']
-    spark_context_init_mode = arguments['spark_context_init_mode'] or arguments['rpp_spark_context_init_mode']
-    pod_template_file = arguments['pod_template_file']
-    spark_opts_out = arguments['spark_opts_out']
-
-    launch_kubernetes_kernel(kernel_id, port_range, response_addr, public_key,
-                             spark_context_init_mode, pod_template_file, spark_opts_out)
-=======
     kernel_id = arguments["kernel_id"] or arguments["rpp_kernel_id"]
     port_range = arguments["port_range"] or arguments["rpp_port_range"]
     response_addr = arguments["response_address"] or arguments["rpp_response_address"]
@@ -309,8 +254,9 @@
     spark_context_init_mode = (
         arguments["spark_context_init_mode"] or arguments["rpp_spark_context_init_mode"]
     )
+    pod_template_file = arguments["pod_template_file"]
+    spark_opts_out = arguments["spark_opts_out"]
 
     launch_kubernetes_kernel(
-        kernel_id, port_range, response_addr, public_key, spark_context_init_mode
-    )
->>>>>>> ff3c054c
+        kernel_id, port_range, response_addr, public_key, spark_context_init_mode, pod_template_file, spark_opts_out
+    )