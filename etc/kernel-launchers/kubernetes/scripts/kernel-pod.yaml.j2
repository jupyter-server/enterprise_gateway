--- conflicted
+++ resolved
@@ -42,13 +42,10 @@
       value: "{{ eg_port_range }}"
     - name: EG_RESPONSE_ADDRESS
       value: "{{ eg_response_address }}"
-<<<<<<< HEAD
     - name: EG_PUBLIC_KEY
       value: "{{ eg_public_key }}"
-=======
     - name: KERNEL_ID
       value: "{{ kernel_id }}"
->>>>>>> 273a5f5a
     - name: KERNEL_LANGUAGE
       value: "{{ kernel_language }}"
     - name: KERNEL_NAME
