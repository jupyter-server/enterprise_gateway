version: "3.5"

# A docker user network is created and referenced by the service.  This network
# must also get conveyed to launched kernel containers and that occurs via the env variable: EG_DOCKER_NETWORK

# Notes (FIXMEs):
# 1. We need to address the need to run as UID 0 (root).  This appears to be required inorder to create containers/services from within.
# 2. Using endpoint-mode dnsrr (which appears to be required inorder for kernel container to send the connection info response back)
# also required mode=host on any published ports. :-(
# 3. We only use one replica since session affinity is another point of investigation in Swarm
services:

  enterprise-gateway:
    image: elyra/enterprise-gateway:dev
    user: root
    volumes:
      - "/var/run/docker.sock:/var/run/docker.sock"
      # It's often helpful to mount the kernelspec files from the host into the container.
      # Since this could be a deployed to a swarm cluster, it is recommended in this case that these be mounted on an
      # NFS volume available to all nodes of the cluster, or a volume plugin is used instead of a bind mount.
      # - /usr/local/share/jupyter/kernels:/usr/local/share/jupyter/kernels
    environment:
      - "EG_DOCKER_NETWORK=${EG_DOCKER_NETWORK:-enterprise-gateway_enterprise-gateway}"
      - "EG_KERNEL_LAUNCH_TIMEOUT=${EG_KERNEL_LAUNCH_TIMEOUT:-60}"
      - "EG_CULL_IDLE_TIMEOUT=${EG_CULL_IDLE_TIMEOUT:-3600}"
      - "EG_KERNEL_WHITELIST=${EG_KERNEL_WHITELIST:-'r_docker','python_docker','python_tf_docker','python_tf_gpu_docker','scala_docker'}"
      - "EG_MIRROR_WORKING_DIRS=${EG_MIRROR_WORKING_DIRS:-False}"
      - "EG_RESPONSE_PORT=${EG_RESPONSE_PORT:-8877}"
      - "KG_PORT=${KG_PORT:-8888}"
    networks:
<<<<<<< HEAD
      - enterprise-gateway
    ports:
      - target: ${KG_PORT:-8888}
        published: ${KG_PORT:-8888}
        protocol: tcp
        mode: host
      - target: ${EG_RESPONSE_PORT:-8877}
        published: ${EG_RESPONSE_PORT:-8877}
        protocol: tcp
        mode: host
=======
      - "enterprise-gateway"
>>>>>>> 89a822ce
    labels:
      app: "enterprise-gateway"
      component: "enterprise-gateway"
    deploy:
      replicas: 1
      endpoint_mode: dnsrr
      labels:
        app: "enterprise-gateway"
        component: "enterprise-gateway"

  enterprise-gateway-proxy:
    image: haproxy:alpine
    ports:
      - ${KG_PORT:-8888}:8888
      - 9088:9088
    networks:
      - "enterprise-gateway"
    entrypoint: ""
    command:
      - /bin/sh
      - -c
      - |
        cat <<EOF > /usr/local/etc/haproxy/haproxy.cfg
        global
          maxconn 4096
          daemon
          log stdout format raw local0

        defaults
          log global
          option httplog
          mode http
          option  http-server-close
          option  dontlognull
          option  redispatch
          option  contstats
          retries 3
          backlog 10000
          timeout client          25s
          timeout connect          5s
          timeout server          25s
          timeout tunnel        3600s
          timeout http-keep-alive  1s
          timeout http-request    15s
          timeout queue           30s
          timeout tarpit          60s
          default-server inter 3s rise 2 fall 3
          option forwardfor

        listen stats
          bind :9088
          mode http
          stats enable
          stats refresh 10s
          stats realm Haproxy\ Statistics
          stats show-node
          stats uri /

        resolvers docker
          nameserver dns 127.0.0.11:53
          hold valid 1s

        frontend proxy
          bind 0.0.0.0:8888 maxconn 10000
          option forwardfor
          default_backend enterprise-gateway

        backend enterprise-gateway
          dynamic-cookie-key ENTERPRISE_KEY
          cookie SRVID insert dynamic
          server-template enterprise-gateway 2 enterprise-gateway:8888 check resolvers docker
        EOF
        exec /docker-entrypoint.sh haproxy -f /usr/local/etc/haproxy/haproxy.cfg

networks:
  enterprise-gateway:
    name: enterprise-gateway
    driver: overlay<|MERGE_RESOLUTION|>--- conflicted
+++ resolved
@@ -28,20 +28,7 @@
       - "EG_RESPONSE_PORT=${EG_RESPONSE_PORT:-8877}"
       - "KG_PORT=${KG_PORT:-8888}"
     networks:
-<<<<<<< HEAD
-      - enterprise-gateway
-    ports:
-      - target: ${KG_PORT:-8888}
-        published: ${KG_PORT:-8888}
-        protocol: tcp
-        mode: host
-      - target: ${EG_RESPONSE_PORT:-8877}
-        published: ${EG_RESPONSE_PORT:-8877}
-        protocol: tcp
-        mode: host
-=======
       - "enterprise-gateway"
->>>>>>> 89a822ce
     labels:
       app: "enterprise-gateway"
       component: "enterprise-gateway"
