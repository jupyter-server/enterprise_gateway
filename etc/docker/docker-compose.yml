--- conflicted
+++ resolved
@@ -27,16 +27,7 @@
       - "EG_MIRROR_WORKING_DIRS=${EG_MIRROR_WORKING_DIRS:-False}"
       - "KG_PORT=${KG_PORT:-8888}"
     networks:
-<<<<<<< HEAD
       - "enterprise-gateway"
-=======
-      - enterprise-gateway
-    ports:
-      - target: ${KG_PORT:-8888}
-        published: ${KG_PORT:-8888}
-        protocol: tcp
-        mode: host
->>>>>>> c8a587b9
     labels:
       app: "enterprise-gateway"
       component: "enterprise-gateway"
