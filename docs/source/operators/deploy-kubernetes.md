# Kubernetes deployments

This section describes how to deploy Enterprise Gateway into an existing Kubernetes cluster.

In this solution, Enterprise Gateway is, itself, provisioned as a Kubernetes _deployment_ and exposed as a Kubernetes _service_. In this way, Enterprise Gateway can leverage load balancing and high availability functionality provided by Kubernetes (although HA cannot be fully realized until Enterprise Gateway supports persistent sessions).

The following sample kernel specifications apply to Kubernetes deployments:

- R_kubernetes
- python_kubernetes
- python_tf_gpu_kubernetes
- python_tf_kubernetes
- scala_kubernetes
- spark_R_kubernetes
- spark_python_kubernetes
- spark_scala_kubernetes

As with all Kubernetes deployments, Enterprise Gateway is built into a docker image. The base Enterprise Gateway image is [elyra/enterprise-gateway](https://hub.docker.com/r/elyra/enterprise-gateway/) and can be found in the Enterprise Gateway dockerhub organization [elyra](https://hub.docker.com/r/elyra/), along with other kubernetes-based images. See [Docker Images](../contributors/docker.md) for image details.

When deployed within a [spark-on-kubernetes](https://spark.apache.org/docs/latest/running-on-kubernetes.html) cluster, Enterprise Gateway can easily support cluster-managed kernels distributed across the cluster. Enterprise Gateway will also provide standalone (i.e., _vanilla_) kernel invocation (where spark contexts are not automatically created) which also benefits from their distribution across the cluster.

## Deploying Enterprise Gateway on Kubernetes

Once the Kubernetes cluster is configured and `kubectl` is demonstrated to be working on the primary node, it is time to deploy Enterprise Gateway. There are a couple of different deployment options - using helm charts or kubectl templates.

### Deploying with helm charts

Choose this option if you want to deploy via a [helm](https://helm.sh/) chart.
If Ingress is desired see [this section](#setting-up-a-kubernetes-ingress-for-use-with-enterprise-gateway) before deploying
with helm.

#### Create the Enterprise Gateway kubernetes service and deployment

Ensure the `enterprise-gateway` namespace exists:

```bash
kubectl create namespace enterprise-gateway
```

From anywhere with helm cluster access, create the service and deployment by running helm from a source release or the git repository:

```bash
helm upgrade --install --namespace enterprise-gateway enterprise-gateway etc/kubernetes/helm/enterprise-gateway
```

the helm chart tarball is also accessible as an asset on our [release](https://github.com/jupyter-server/enterprise_gateway/releases) page:

```bash
helm install --namespace enterprise-gateway enterprise-gateway https://github.com/jupyter-server/enterprise_gateway/releases/download/v2.6.0/jupyter_enterprise_gateway_helm-2.6.0.tgz
```

#### Configuration

Here are the values that you can set when deploying the helm chart. You
can override them with helm's `--set` or `--values` options.

| **Parameter**                  | **Description**                                                                                                                                                                                                                                  | **Default**                                                                    |
| ------------------------------ | ------------------------------------------------------------------------------------------------------------------------------------------------------------------------------------------------------------------------------------------------ | ------------------------------------------------------------------------------ |
| `global.serviceAccountName`                        | Kubernetes Service Account to run Enterprise Gateway     | `enterprise-gateway-sa` |
| `global.imagePullSecrets`                        | Optional array of image pull secrets for Service Account for pulling images from private service registries     | [] |
| `image`                        | Enterprise Gateway image name and tag to use. Ensure the tag is updated to the version of Enterprise Gateway you wish to run.                                                                                                                    | `elyra/enterprise-gateway:VERSION`, where `VERSION` is the release being used  |
| `imagePullPolicy`              | Enterprise Gateway image pull policy. Use `IfNotPresent` policy so that dev-based systems don't automatically update. This provides more control. Since formal tags will be release-specific this policy should be sufficient for them as well.  | `IfNotPresent`                                                                 |
| service.type           | Kubernetes Service Type - Nodeport,ClusterIP,LoadBalancer       | `ClusterIP`                            |
| service.externalIPs.k8sMasterPublicIP           | Master public IP on which to expose EG.      | nil                            |
| service.ports           | An array of service ports for Kubernetes Service            | see below                            |
| service.ports[0].name           | The primary port name for Enterprise Gateway is servicing requests.            | `http`                            |
| service.ports[0].port           | The primary port on which Enterprise Gateway is servicing requests.            | `8888`                            |
| `service.ports[1].name`        | The port name on which Enterprise Gateway will receive kernel connection info responses.      |   `http-response`          |
| `service.ports[1].port`        | The port on which Enterprise Gateway will receive kernel connection info responses.      |   `8877`          |
| `deployment.resources`   | set Enterprise Gateway container  resources.           | valid Yaml reources, see values file for example          |
| `deployment.replicas`   | Update to deploy multiple replicas of EG.           | `1`          || `logLevel`                     | Log output level.                                                                                                                                                                                                                                | `DEBUG`                                                                        |
| `mirrorWorkingDirs`            | Whether to mirror working directories. NOTE: This requires appropriate volume mounts to make notebook dir accessible.                                                                                                                            | `false`                                                                        |
| `authToken`                    | Optional authorization token passed in all requests (see --EnterpriseGatewayApp.auth_token)                                                                                                                                                      | `nil`                                                                          |
| `kernel.clusterRole`           | Kernel cluster role created by this chart. Used if no KERNEL_NAMESPACE is provided by client.                                                                                                                                                    | `kernel-controller`                                                            |
| `kernel.shareGatewayNamespace` | Will start kernels in the same namespace as EG if True.                                                                                                                                                                                          | `false`                                                                        |
| `kernel.launchTimeout`         | Timeout for kernel launching in seconds.                                                                                                                                                                                                         | `60`                                                                           |
| `kernel.cullIdleTimeout`       | Idle timeout in seconds. Default is 1 hour.                                                                                                                                                                                                      | `3600`                                                                         |
| `kernel.whitelist`             | List of kernel names that are available for use.                                                                                                                                                                                                 | `{r_kubernetes,...}` (see `values.yaml`)                                       |
| `kernel.defaultKernelName`     | Default kernel name should be something from the whitelist                                                                                                                                                                                       | `python-kubernetes`                                                            |
| `kernelspecs.image`            | Optional custom data image containing kernelspecs to use. Cannot be used with NFS enabled.                                                                                                                                                       | `nil`                                                                          |
| `kernelspecs.imagePullPolicy`  | Kernelspecs image pull policy.                                                                                                                                                                                                                   | `Always`                                                                       |
| `nfs.enabled`                  | Whether NFS-mounted kernelspecs are enabled. Cannot be used with `kernelspecs.image` set.                                                                                                                                                        | `false`                                                                        |
| `nfs.internalServerIPAddress`  | IP address of NFS server. Required if NFS is enabled.                                                                                                                                                                                            | `nil`                                                                          |
| `nfs.internalServerIPAddress`  | IP address of NFS server. Required if NFS is enabled.                                                                                                                                                                                            | `nil`                                                                          |
| `kernelspecsPvc.enabled`       | Use a persistent volume claim to store kernelspecs in a persistent volume                                                                                                                                                                        | `false`                                                                        |
| `kernelspecsPvc.name`          | PVC name. Required if want mount kernelspecs without nfs. PVC should create in the same namespace before EG deployed.                                                                                                                            | `nil`                                                                          |
| `ingress.enabled`              | Whether to include an EG ingress resource during deployment.                                                                                                                                                                                     | `false`                                                                        |
| `ingress.hostName`              | Kubernetes Ingress hostname, required. .                                                                                                                                                                                     | nil                                                                        |
| `ingress.pathType`              | Kubernnetes Ingress PathType (`ImplementationSpecific`,`Prefix`).                                                                                                                                                                                     | `Prefix`                                                                        |
| `ingress.path`              | Kubernnetes Ingress Path.                                                                                                                                                                                   | `/gateway`                                                                        |
| `ingress.annotations`      | Use annotations to configure ingress. See examples for Traefik and nginx. NOTE: A traefik or nginx controllers must be installed and `ingress.enabled` must be set to `true`.                                                                                                        | see values file for examples                                                                         |
| `kip.enabled`                  | Whether the Kernel Image Puller should be used                                                                                                                                                                                                   | `true`                                                                         |
| `kip.image`                    | Kernel Image Puller image name and tag to use. Ensure the tag is updated to the version of the Enterprise Gateway release you wish to run.                                                                                                       | `elyra/kernel-image-puller:VERSION`, where `VERSION` is the release being used |
| `kip.imagePullPolicy`          | Kernel Image Puller image pull policy. Use `IfNotPresent` policy so that dev-based systems don't automatically update. This provides more control. Since formal tags will be release-specific this policy should be sufficient for them as well. | `IfNotPresent`                                                                 |
| `kip.interval`                 | The interval (in seconds) at which the Kernel Image Puller fetches kernelspecs to pull kernel images.                                                                                                                                            | `300`                                                                          |
| `kip.pullPolicy`               | Determines whether the Kernel Image Puller will pull kernel images it has previously pulled (`Always`) or only those it hasn't yet pulled (`IfNotPresent`)                                                                                       | `IfNotPresent`                                                                 |
| `kip.criSocket`                | The container runtime interface socket, use `/run/containerd/containerd.sock` for containerd installations                                                                                                                                       | `/var/run/docker.sock`                                                         |
| `kip.defaultContainerRegistry` | Prefix to use if a registry is not already specified on image name (e.g., quay.io/elyra/kernel-py:2.6.0)                                                                                                                                         | `docker.io`                                                                    |

#### Uninstalling Enterprise Gateway

When using helm, you can uninstall Enterprise Gateway with the following command:

```bash
helm delete enterprise-gateway --namespace enterprise-gateway
```

### Deploying with kubectl templates

Choose this deployment option if you want to deploy directly from Kubernetes template files with kubectl, rather than using a package manager like helm.

#### Create the Enterprise Gateway kubernetes service and deployment

From the master node, create the service and deployment using the yaml file from a source release or the git repository:

```bash
kubectl apply -f etc/kubernetes/enterprise-gateway.yaml

service "enterprise-gateway" created
deployment "enterprise-gateway" created
```

#### Uninstalling Enterprise Gateway

To shut down Enterprise Gateway issue a delete command using the previously mentioned global label `app=enterprise-gateway`

```bash
kubectl delete all -l app=enterprise-gateway
```

or simply delete the namespace

```bash
kubectl delete ns enterprise-gateway
```

Note that deleting the Enterprise Gateway namespace will not delete cluster-scoped resources like the cluster roles `enterprise-gateway-controller` and `kernel-controller` or the cluster role binding `enterprise-gateway-controller`. The following commands can be used to delete these:

```bash
kubectl delete clusterrole -l app=enterprise-gateway
kubectl delete clusterrolebinding -l app=enterprise-gateway
```

## Enterprise Gateway Deployment Details

Enterprise Gateway manifests itself as a Kubernetes deployment, exposed externally by a Kubernetes service. By default, it is identified by the name `enterprise-gateway` within the cluster. In addition, all objects related to Enterprise Gateway, including kernel instances, have the kubernetes label of `app=enterprise-gateway` applied.

<<<<<<< HEAD
Enterprise Gateway Kubernetes service is currently configured as type `NodePort` but is intended for type `LoadBalancer` when appropriate network plugins are available. Because kernels are stateful, the service is also configured with a `sessionAffinity` of `ClientIP`. As a result, kernel creation requests will be routed to the same pod (see deployment), thereby diminishing the need for a `LoadBalancer` type. Here's the service yaml entry from [enterprise-gateway.yaml](https://github.com/jupyter-server/enterprise_gateway/blob/master/etc/kubernetes/enterprise-gateway.yaml) (for helm you can change Service type by setting `service.type` value, see [service.yaml](https://github.com/jupyter-server/enterprise_gateway/blob/master/etc/kubernetes/helm/enterprise-gateway/templates/service.yaml)):
=======
The service is currently configured as type `NodePort` but is intended for type `LoadBalancer` when appropriate network plugins are available. Because kernels are stateful, the service is also configured with a `sessionAffinity` of `ClientIP`. As a result, kernel creation requests will be routed to different deployment instances (see deployment) thereby diminishing the need for a `LoadBalancer` type. Here's the service yaml entry from [enterprise-gateway.yaml](https://github.com/jupyter-server/enterprise_gateway/blob/main/etc/kubernetes/enterprise-gateway.yaml) (for helm, see [service.yaml](https://github.com/jupyter-server/enterprise_gateway/blob/main/etc/kubernetes/helm/enterprise-gateway/templates/service.yaml)):
>>>>>>> 67683767

```yaml
apiVersion: v1
kind: Service
metadata:
  labels:
    app: enterprise-gateway
  name: enterprise-gateway
  namespace: enterprise-gateway
spec:
  ports:
    - name: http
      port: 8888
      targetPort: 8888
    - name: response
      port: 8877
      targetPort: 8877
  selector:
    gateway-selector: enterprise-gateway
  sessionAffinity: ClientIP
  type: NodePort
```

The deployment yaml essentially houses the pod description. By increasing the number of `replicas` a configuration can experience instant benefits of distributing Enterprise Gateway instances across the cluster. This implies that once session persistence is finalized, we should be able to provide highly available (HA) kernels. Here's the yaml portion from [enterprise-gateway.yaml](https://github.com/jupyter-server/enterprise_gateway/blob/main/etc/kubernetes/enterprise-gateway.yaml) that defines the Kubernetes deployment and pod (for helm, see [deployement.yaml](https://github.com/jupyter-server/enterprise_gateway/blob/main/etc/kubernetes/helm/enterprise-gateway/templates/deployment.yaml):

```yaml
apiVersion: apps/v1beta2
kind: Deployment
metadata:
  name: enterprise-gateway
  namespace: enterprise-gateway
  labels:
    gateway-selector: enterprise-gateway
    app: enterprise-gateway
    component: enterprise-gateway
spec:
  # Uncomment/Update to deploy multiple replicas of EG
  #  replicas: 1
  selector:
    matchLabels:
      gateway-selector: enterprise-gateway
  template:
    metadata:
      labels:
        gateway-selector: enterprise-gateway
        app: enterprise-gateway
        component: enterprise-gateway
    spec:
      # Created above.
      serviceAccountName: enterprise-gateway-sa
      containers:
        - env:
            - name: EG_PORT
              value: "8888"

            - name: EG_RESPONSE_PORT
              value:
                "8877"

                # Created above.
            - name: EG_NAMESPACE
              value:
                "enterprise-gateway"

                # Created above.  Used if no KERNEL_NAMESPACE is provided by client.
            - name: EG_KERNEL_CLUSTER_ROLE
              value:
                "kernel-controller"

                # All kernels reside in the EG namespace if True, otherwise KERNEL_NAMESPACE
                # must be provided or one will be created for each kernel.
            - name: EG_SHARED_NAMESPACE
              value:
                "False"

                # NOTE: This requires appropriate volume mounts to make notebook dir accessible
            - name: EG_MIRROR_WORKING_DIRS
              value:
                "False"

                # Current idle timeout is 1 hour.
            - name: EG_CULL_IDLE_TIMEOUT
              value: "3600"

            - name: EG_LOG_LEVEL
              value: "DEBUG"

            - name: EG_KERNEL_LAUNCH_TIMEOUT
              value: "60"

            - name: EG_KERNEL_WHITELIST
              value: "'r_kubernetes','python_kubernetes','python_tf_kubernetes','python_tf_gpu_kubernetes','scala_kubernetes','spark_r_kubernetes','spark_python_kubernetes','spark_scala_kubernetes','spark_python_operator'"

            - name: EG_DEFAULT_KERNEL_NAME
              value: "python_kubernetes"

          # Optional authorization token passed in all requests (see --EnterpriseGatewayApp.auth_token)
          #- name: EG_AUTH_TOKEN
          #  value: <configured-auth-token>

          # Ensure the following VERSION tag is updated to the version of Enterprise Gateway you wish to run
          image: elyra/enterprise-gateway:VERSION
          # k8s will only pull :latest all the time.
          # the following line will make sure that :VERSION is always pulled
          # You should remove this if you want to pin EG to a release tag
          imagePullPolicy: Always
          name: enterprise-gateway
          args: ["--gateway"]
          ports:
            - containerPort: 8888
            - containerPort: 8877
```

### Namespaces

A best practice for Kubernetes applications running in an enterprise is to isolate applications via namespaces. Since Enterprise Gateway also requires isolation at the kernel level, it makes sense to use a namespace for each kernel, by default.

The initial namespace is created in the `enterprise-gateway.yaml` file using a default name of `enterprise-gateway`. This name is communicated to Enterprise Gateway via the env variable `EG_NAMESPACE`. All Enterprise Gateway components reside in this namespace.

```yaml
apiVersion: apps/v1beta2
kind: Deployment
metadata:
  name: enterprise-gateway
  namespace: enterprise-gateway
```

By default, kernel namespaces are created when the respective kernel is launched. At that time, the kernel namespace name is computed from the kernel username (`KERNEL_USERNAME`) and its kernel ID (`KERNEL_ID`) just like the kernel pod name. Upon a kernel's termination, this namespace - provided it was created by Enterprise Gateway - will be deleted.

Installations wishing to pre-create the kernel namespace can do so by conveying the name of the kernel namespace via `KERNEL_NAMESPACE` in the `env` portion of the kernel creation request. (They must also provide the namespace's service account name via `KERNEL_SERVICE_ACCOUNT_NAME` - see next section.) When `KERNEL_NAMESPACE` is set, Enterprise Gateway will not attempt to create a kernel-specific namespace, nor will it attempt its deletion. As a result, kernel namespace lifecycle management is the user's responsibility.

```{tip}
If you need to associate resources to users, one suggestion is to create a namespace per user and set `KERNEL_NAMESPACE = KERNEL_USERNAME` on the client (see [Kernel Environment Variables](../users/kernel-envs.md)).
```

Although **not recommended**, installations requiring everything in the same namespace - Enterprise Gateway and all its kernels - can do so by setting env `EG_SHARED_NAMESPACE` to `True` (or by setting the helm chart value `kernel.shareGatewayNamespace` to `true`). When set, all kernels will run in the Enterprise Gateway namespace, essentially eliminating all aspects of isolation between kernel instances (and resources).

### Role-Based Access Control (RBAC)

Another best practice of Kubernetes applications is to define the minimally viable set of permissions for the application. Enterprise Gateway does this by defining role-based access control (RBAC) objects for both Enterprise Gateway and kernels.

Because the Enterprise Gateway pod must create kernel namespaces, pods, services (for Spark support) and role bindings, a cluster-scoped role binding is required. The cluster role binding `enterprise-gateway-controller` also references the subject, `enterprise-gateway-sa`, which is the service account associated with the Enterprise Gateway namespace and also created by the yaml file or [`clusterrolebinding.yaml`](https://github.com/jupyter-server/enterprise_gateway/blob/main/etc/kubernetes/helm/enterprise-gateway/templates/clusterrolebinding.yaml)) helm chart.

```yaml
apiVersion: v1
kind: ServiceAccount
metadata:
  name: enterprise-gateway-sa
  namespace: enterprise-gateway
  labels:
    app: enterprise-gateway
    component: enterprise-gateway
---
apiVersion: rbac.authorization.k8s.io/v1
kind: ClusterRole
metadata:
  name: enterprise-gateway-controller
  labels:
    app: enterprise-gateway
    component: enterprise-gateway
rules:
  - apiGroups: [""]
    resources:
      [
        "pods",
        "namespaces",
        "services",
        "configmaps",
        "secrets",
        "persistentvolumnes",
        "persistentvolumeclaims",
      ]
    verbs: ["get", "watch", "list", "create", "delete"]
  - apiGroups: ["rbac.authorization.k8s.io"]
    resources: ["rolebindings"]
    verbs: ["get", "list", "create", "delete"]
---
apiVersion: rbac.authorization.k8s.io/v1
kind: ClusterRoleBinding
metadata:
  name: enterprise-gateway-controller
  labels:
    app: enterprise-gateway
    component: enterprise-gateway
subjects:
  - kind: ServiceAccount
    name: enterprise-gateway-sa
    namespace: enterprise-gateway
roleRef:
  kind: ClusterRole
  name: enterprise-gateway-controller
  apiGroup: rbac.authorization.k8s.io
```

The `enterprise-gateway.yaml` file and [`clusterrole.yaml`](https://github.com/jupyter-server/enterprise_gateway/blob/main/etc/kubernetes/helm/enterprise-gateway/templates/clusterrole.yaml) helm chart also define the minimally viable roles for a kernel pod - most of which are required for Spark support. Since kernels, by default, reside within their own namespace created upon their launch, a cluster role is used within a namespace-scoped role binding created when the kernel's namespace is created. The name of the kernel cluster role is `kernel-controller` and, when Enterprise Gateway creates the namespace and role binding, is also the name of the role binding instance.

```yaml
apiVersion: rbac.authorization.k8s.io/v1
kind: ClusterRole
metadata:
  name: kernel-controller
  labels:
    app: enterprise-gateway
    component: kernel
rules:
  - apiGroups: [""]
    resources: ["pods"]
    verbs: ["get", "watch", "list", "create", "delete"]
```

#### Kernel Service Account Name

As noted above, installations wishing to pre-create their own kernel namespaces should provide the name of the service account associated with the namespace via `KERNEL_SERVICE_ACCOUNT_NAME` in the `env` portion of the kernel creation request (along with `KERNEL_NAMESPACE`). If not provided, the built-in namespace service account, `default`, will be referenced. In such circumstances, Enterprise Gateway will **not** create a role binding on the name for the service account, so it is the user's responsibility to ensure that the service account has the capability to perform equivalent operations as defined by the `kernel-controller` role.

#### Example Custom Namespace

Here's an example of the creation of a custom namespace (`kernel-ns`) with its own service account (`kernel-sa`) and role binding (`kernel-controller`) that references the cluster-scoped role (`kernel-controller`) and includes appropriate labels to help with administration and analysis:

```yaml
apiVersion: v1
kind: Namespace
metadata:
  name: kernel-ns
  labels:
    app: enterprise-gateway
    component: kernel
---
apiVersion: v1
kind: ServiceAccount
metadata:
  name: kernel-sa
  namespace: kernel-ns
  labels:
    app: enterprise-gateway
    component: kernel
---
apiVersion: rbac.authorization.k8s.io/v1
kind: RoleBinding
metadata:
  name: kernel-controller
  namespace: kernel-ns
  labels:
    app: enterprise-gateway
    component: kernel
subjects:
  - kind: ServiceAccount
    name: kernel-sa
    namespace: kernel-ns
roleRef:
  kind: ClusterRole
  name: kernel-controller
  apiGroup: rbac.authorization.k8s.io
```

### Kernel Image Puller

Because kernels now reside within containers, and it's typical for the first reference of a container to trigger its pull from a container repository (e.g., docker.io or quay.io), kernel startup requests can easily time out whenever the kernel image is first accessed on any given node. To mitigate this issue, Enterprise Gateway deployment includes a DaemonSet object named `kernel-image-puller` or KIP. This object is responsible for polling Enterprise Gateway for the current set of configured kernelspecs, picking out any configured image name references, and pulling those images to the node on which KIP is running. Because it's a daemon set, this will also address the case when new nodes are added to a configuration (although spinning up new nodes on a kernel start request will likely time out anyway).

#### KIP Configuration

The Kernel Image Puller can be configured for the interval at which it checks for new kernelspecs (`KIP_INTERVAL`), the number of puller threads it will utilize per node (`KIP_NUM_PULLERS`), the number of retries it will attempt for a given image (`KIP_NUM_RETRIES`), and the pull policy (`KIP_PULL_POLICY`) - which essentially dictates whether it will attempt to pull images that its already encountered (`Always`) vs. only pulling the image if it hasn't seen it yet (`IfNotPresent`).

If the Enterprise Gateway defines an authentication token (`EG_AUTH_TOKEN`) then that same token should be configured here as (`KIP_AUTH_TOKEN`) so that the puller can correctly authenticate its requests.

#### KIP Container Runtime

The Kernel Image Puller also supports multiple container runtimes since Docker is no longer configured by default in Kubernetes. KIP currently supports Docker and Containerd runtimes. If another runtime is encountered, KIP will try to proceed using the Containerd client `crictl` against the configured socket. As a result, it is import that the `criSocket` value be appropriately configured relative to the container runtime. If the runtime is something other than Docker or Containerd and `crictl` isn't able to pull images, it may be necessary to manually pre-seed images or incur kernel start timeouts the first time a given node is asked to start a kernel associated with a non-resident image.

KIP also supports the notion of a _default container registry_ whereby image names that do not specify a registry (e.g., `docker.io` or `quay.io`) KIP will apply the configured default. Ideally, the image name should be fully qualified.

Here's what the Kernel Image Puller portion of the `enterprise-gateway.yaml` template looks like...

```yaml
apiVersion: apps/v1
kind: DaemonSet
metadata:
  name: kernel-image-puller
  namespace: enterprise-gateway
spec:
  selector:
    matchLabels:
      name: kernel-image-puller
  template:
    metadata:
      labels:
        name: kernel-image-puller
        app: enterprise-gateway
        component: kernel-image-puller
    spec:
      containers:
        - name: kernel-image-puller
          image: elyra/kernel-image-puller:dev
          env:
            - name: KIP_GATEWAY_HOST
              value: "http://enterprise-gateway.enterprise-gateway:8888"
            - name: KIP_INTERVAL
              value: "300"
            - name: KIP_PULL_POLICY
              value: "IfNotPresent"
            - name: KIP_CRI_ENDPOINT
              value: "unix:///var/run/docker.sock"
              # value: "unix:///run/containerd/containerd.sock"
            - name: KIP_DEFAULT_CONTAINER_REGISTRY
              value: "docker.io"
              # value: "quay.io"
          volumeMounts:
            - name: cri-socket
              mountPath: "/var/run/docker.sock"
              # mountPath: "/run/containerd/containerd.sock" for containerd installations
      volumes:
        - name: cri-socket
          hostPath:
            path: /var/run/docker.sock
            # path: "/run/containerd/containerd.sock" for containerd installations
```

### Kernelspec Modifications

One of the more common areas of customization we see occurs within the kernelspec files located in `/usr/local/share/jupyter/kernels`. To accommodate the ability to customize the kernel definitions, you have two different options: NFS mounts, or custom container images. The two options are mutually exclusive, because they mount kernelspecs into the same location in the Enterprise Gateway pod.

#### Via NFS

The kernels directory can be mounted as an NFS volume into the Enterprise Gateway pod, thereby making the kernelspecs available to all EG pods within the Kubernetes cluster (provided the NFS mounts exist on all applicable nodes).

As an example, we have included the necessary entries for mounting an existing NFS mount point into the Enterprise Gateway pod. By default, these references are commented out as they require the operator to configure the appropriate NFS mounts and server IP. If you are deploying Enterprise Gateway via the helm chart, you can enable NFS directly via helm values.

Here you can see how `enterprise-gateway.yaml` references use of the volume (ia `volumeMounts`
for the container specification and `volumes` in the pod specification (non-applicable entries have been omitted):

```yaml
spec:
  containers:
    # Uncomment to enable NFS-mounted kernelspecs
    volumeMounts:
      - name: kernelspecs
        mountPath: "/usr/local/share/jupyter/kernels"
  volumes:
    - name: kernelspecs
      nfs:
        server: <internal-ip-of-nfs-server>
        path: "/usr/local/share/jupyter/kernels"
```

```{tip}
Because the kernel pod definition file, [kernel-pod.yaml](https://github.com/jupyter-server/enterprise_gateway/blob/main/etc/kernel-launchers/kubernetes/scripts/kernel-pod.yaml.j2), resides in the kernelspecs hierarchy, customizations to the deployments of future kernel instances can now also take place.  In addition, these same entries can be added to the kernel-pod.yaml definitions if access to the same or other NFS mount points are desired within kernel pods. (We'll be looking at ways to make modifications to per-kernel configurations more manageable.)
```

Use of more formal persistent volume types must include the [Persistent Volume](https://kubernetes.io/docs/concepts/storage/persistent-volumes) and corresponding Persistent Volume Claim stanzas.

#### Via Custom Container Image

If you are deploying Enterprise Gateway via the helm chart, then instead of using NFS, you can build your custom kernelspecs into a container image that Enterprise Gateway consumes. Here's an example Dockerfile for such a container:

```
FROM alpine:3.9

COPY kernels /kernels
```

This assumes that your source contains a `kernels/` directory with all of the kernelspecs you'd like to end up in the image, e.g. `kernels/python_kubernetes/kernel.json` and any associated files.

Once you build your custom kernelspecs image and push it to a container registry, you can refer to it from your helm deployment. For instance:

```bash
helm upgrade --install --atomic --namespace enterprise-gateway enterprise-gateway etc/kubernetes/helm --set kernelspecs.image=your-custom-image:latest
```

...where `your-custom-image:latest` is the image name and tag of your kernelspecs image. Once deployed, the helm chart copies the data from the `/kernels` directory of your container into the `/usr/local/share/jupyter/kernels` directory of the Enterprise Gateway pod. Note that when this happens, the built-in kernelspecs are no longer available. So include all kernelspecs that you want to be available in your container image.

Also, you should update the helm chart `kernel.whitelist` value with the name(s) of your custom kernelspecs.

## Kubernetes Kernel Instances

There are essentially two kinds of kernels (independent of language) launched within an Enterprise Gateway Kubernetes cluster - _vanilla_ and _spark-on-kubernetes_ (if available).

When _vanilla_ kernels are launched, Enterprise Gateway is responsible for creating the corresponding pod. On the other hand, _spark-on-kubernetes_ kernels are launched via `spark-submit` with a specific `master` URI - which then creates the corresponding pod(s) (including executor pods). Images can be launched using both forms provided they have the appropriate support for Spark installed.

Here's the yaml configuration used when _vanilla_ kernels are launched. As noted in the `KubernetesProcessProxy` section below, this file ([kernel-pod.yaml.j2](https://github.com/jupyter-server/enterprise_gateway/blob/main/etc/kernel-launchers/kubernetes/scripts/kernel-pod.yaml.j2)) serves as a template where each of the tags surrounded with `{{` and `}}` represent variables that are substituted at the time of the kernel's launch. All `{{ kernel_xxx }}` parameters correspond to `KERNEL_XXX` environment variables that can be specified from the client in the kernel creation request's json body.

```yaml+jinja
apiVersion: v1
kind: Pod
metadata:
  name: "{{ kernel_pod_name }}"
  namespace: "{{ kernel_namespace }}"
  labels:
    kernel_id: "{{ kernel_id }}"
    app: enterprise-gateway
    component: kernel
spec:
  restartPolicy: Never
  serviceAccountName: "{{ kernel_service_account_name }}"
  {% if kernel_uid is defined or kernel_gid is defined %}
  securityContext:
    {% if kernel_uid is defined %}
    runAsUser: {{ kernel_uid | int }}
    {% endif %}
    {% if kernel_gid is defined %}
    runAsGroup: {{ kernel_gid | int }}
    {% endif %}
    fsGroup: 100
  {% endif %}
  containers:
  - env:
    - name: EG_RESPONSE_ADDRESS
      value: "{{ eg_response_address }}"
    - name: EG_PUBLIC_KEY
      value: "{{ eg_public_key }}"
    - name: KERNEL_LANGUAGE
      value: "{{ kernel_language }}"
    - name: KERNEL_SPARK_CONTEXT_INIT_MODE
      value: "{{ kernel_spark_context_init_mode }}"
    - name: KERNEL_NAME
      value: "{{ kernel_name }}"
    - name: KERNEL_USERNAME
      value: "{{ kernel_username }}"
    - name: KERNEL_ID
      value: "{{ kernel_id }}"
    - name: KERNEL_NAMESPACE
      value: "{{ kernel_namespace }}"
    image: "{{ kernel_image }}"
    name: "{{ kernel_pod_name }}"
```

There are a number of items worth noting:

1. Kernel pods can be identified in three ways using `kubectl`:

   1. By the global label `app=enterprise-gateway` - useful when needing to identify all related objects (e.g., `kubectl get all -l app=enterprise-gateway`)
   1. By the _kernel_id_ label `kernel_id=<kernel_id>` - useful when only needing specifics about a given kernel. This label is used internally by enterprise-gateway when performing its discovery and lifecycle management operations.
   1. By the _component_ label `component=kernel` - useful when needing to identity only kernels and not other enterprise-gateway components. (Note, the latter can be isolated via `component=enterprise-gateway`.)

   Note that since kernels run in isolated namespaces by default, it's often helpful to include the clause `--all-namespaces` on commands that will span namespaces. To isolate commands to a given namespace, you'll need to add the namespace clause `--namespace <namespace-name>`.

1. Each kernel pod is named by the invoking user (via the `KERNEL_USERNAME` env) and its kernel_id (env `KERNEL_ID`). This identifier also applies to those kernels launched within `spark-on-kubernetes`.
1. Kernel pods use the specified `securityContext`. If env `KERNEL_UID` is not specified in the kernel creation request a default value of `1000` (the jovyan user) will be used. Similarly, for `KERNEL_GID`, whose default is `100` (the users group). In addition, Enterprise Gateway enforces a list of prohibited UID and GID values. By default, this list is initialized to the 0 (root) UID and GID. Administrators can configure the `EG_PROHIBITED_UIDS` and `EG_PROHIBITED_GIDS` environment variables via the `enterprise-gateway.yaml` file with comma-separated values to alter the set of user and group ids to be prevented.
1. As noted above, if `KERNEL_NAMESPACE` is not provided in the request, Enterprise Gateway will create a namespace using the same naming algorithm for the pod. In addition, the `kernel-controller` cluster role will be bound to a namespace-scoped role binding of the same name using the namespace's default service account as its subject. Users wishing to use their own kernel namespaces must provide **both** `KERNEL_NAMESPACE` and `KERNEL_SERVICE_ACCOUNT_NAME` as these are both used in the `kernel-pod.yaml.j2` as `{{ kernel_namespace }}` and `{{ kernel_service_account_name }}`, respectively.
1. Kernel pods have restart policies of `Never`. This is because the Jupyter framework already has built-in logic for auto-restarting failed kernels and any other restart policy would likely interfere with the built-in behaviors.
1. The parameters to the launcher that is built into the image are communicated via environment variables as noted in the `env:` section above.

## Unconditional Volume Mounts

Unconditional volume mounts can be added in the `kernel-pod.yaml.j2` template. An example of these unconditional volume mounts can be found when extending docker shared memory. For some I/O jobs the pod will need more than the default `64mb` of shared memory on the `/dev/shm` path.

```yaml+jinja
volumeMounts:
# Define any "unconditional" mounts here, followed by "conditional" mounts that vary per client
{% if kernel_volume_mounts is defined %}
  {% for volume_mount in kernel_volume_mounts %}
- {{ volume_mount }}
  {% endfor %}
{% endif %}
volumes:
# Define any "unconditional" volumes here, followed by "conditional" volumes that vary per client
{% if kernel_volumes is defined %}
{% for volume in kernel_volumes %}
- {{ volume }}
{% endfor %}
{% endif %}
```

The conditional volumes are handled by the loops inside of the yaml file. Any unconditional volumes can be added before these conditions. In the scenario where the `/dev/shm` will need to be expanded the following mount has to be added.

```yaml+jinja
volumeMounts:
# Define any "unconditional" mounts here, followed by "conditional" mounts that vary per client
- mountPath: /dev/shm
  name: dshm
{% if kernel_volume_mounts is defined %}
  {% for volume_mount in kernel_volume_mounts %}
- {{ volume_mount }}
  {% endfor %}
{% endif %}
volumes:
# Define any "unconditional" volumes here, followed by "conditional" volumes that vary per client
- name: dshm
emptyDir:
  medium: Memory
{% if kernel_volumes is defined %}
{% for volume in kernel_volumes %}
- {{ volume }}
{% endfor %}
{% endif %}
```

## Kubernetes Resource Quotas

When deploying kernels on a Kubernetes cluster a best practice is to define request and limit quotas for CPUs, GPUs, and Memory. These quotas can be defined from the client via KERNEL\_-prefixed environment variables which are passed through to the kernel at startup.

- `KERNEL_CPUS` - CPU Request by Kernel
- `KERNEL_MEMORY` - MEMORY Request by Kernel
- `KERNEL_GPUS` - GPUS Request by Kernel
- `KERNEL_CPUS_LIMIT` - CPU Limit
- `KERNEL_MEMORY_LIMIT` - MEMORY Limit
- `KERNEL_GPUS_LIMIT` - GPUS Limit

Memory and CPU units are based on the [Kubernetes Official Documentation](https://kubernetes.io/docs/concepts/configuration/manage-resources-containers/) while GPU is using the NVIDIA `nvidia.com/gpu` parameter. The desired units should be included in the variable's value.

When defined, these variables are then substituted into the appropriate location of the corresponding kernel-pod.yaml.j2 template.

```yaml+jinja
{% if kernel_cpus is defined or kernel_memory is defined or kernel_gpus is defined or kernel_cpus_limit is defined or kernel_memory_limit is defined or kernel_gpus_limit is defined %}
  resources:
    {% if kernel_cpus is defined or kernel_memory is defined or kernel_gpus is defined %}
    requests:
      {% if kernel_cpus is defined %}
      cpu: "{{ kernel_cpus }}"
      {% endif %}
      {% if kernel_memory is defined %}
      memory: "{{ kernel_memory }}"
      {% endif %}
      {% if kernel_gpus is defined %}
      nvidia.com/gpu: "{{ kernel_gpus }}"
      {% endif %}
    {% endif %}
    {% if kernel_cpus_limit is defined or kernel_memory_limit is defined or kernel_gpus_limit is defined %}
    limits:
      {% if kernel_cpus_limit is defined %}
      cpu: "{{ kernel_cpus_limit }}"
      {% endif %}
      {% if kernel_memory_limit is defined %}
      memory: "{{ kernel_memory_limit }}"
      {% endif %}
      {% if kernel_gpus_limit is defined %}
      nvidia.com/gpu: "{{ kernel_gpus_limit }}"
      {% endif %}
    {% endif %}
  {% endif %}
```

## KubernetesProcessProxy

To indicate that a given kernel should be launched into a Kubernetes configuration, the kernel.json file's `metadata` stanza must include a `process_proxy` stanza indicating a `class_name:` of `KubernetesProcessProxy`. This ensures the appropriate lifecycle management will take place relative to a Kubernetes environment.

Along with the `class_name:` entry, this process proxy stanza should also include a proxy configuration stanza which specifies the container image to associate with the kernel's pod. If this entry is not provided, the Enterprise Gateway implementation will use a default entry of `elyra/kernel-py:VERSION`. In either case, this value is made available to the rest of the parameters used to launch the kernel by way of an environment variable: `KERNEL_IMAGE`.

_(Please note that the use of `VERSION` in docker image tags is a placeholder for the appropriate version-related image tag. When kernelspecs are built via the Enterprise Gateway Makefile, `VERSION` is replaced with the appropriate version denoting the target release. A full list of available image tags can be found in the dockerhub repository corresponding to each image.)_

```json
{
  "metadata": {
    "process_proxy": {
      "class_name": "enterprise_gateway.services.processproxies.k8s.KubernetesProcessProxy",
      "config": {
        "image_name": "elyra/kernel-py:VERSION"
      }
    }
  }
}
```

As always, kernels are launched by virtue of the `argv:` stanza in their respective kernel.json files. However, when launching _vanilla_ kernels in a kubernetes environment, what gets invoked isn't the kernel's launcher, but, instead, a python script that is responsible for using the [Kubernetes Python API](https://github.com/kubernetes-client/python) to create the corresponding pod instance. The pod is _configured_ by applying the values to each of the substitution parameters into the [kernel-pod.yaml](https://github.com/jupyter-server/enterprise_gateway/blob/main/etc/kernel-launchers/kubernetes/scripts/kernel-pod.yaml.j2) file previously displayed. This file resides in the same `scripts` directory as the kubernetes launch script - `launch_kubernetes.py` - which is referenced by the kernel.json's `argv:` stanza:

```json
{
  "argv": [
    "python",
    "/usr/local/share/jupyter/kernels/python_kubernetes/scripts/launch_kubernetes.py",
    "--RemoteProcessProxy.kernel-id",
    "{kernel_id}",
    "--RemoteProcessProxy.response-address",
    "{response_address}",
    "--RemoteProcessProxy.public-key",
    "{public_key}"
  ]
}
```

By default, _vanilla_ kernels use a value of `none` for the spark context initialization mode so no context will be created automatically.

When the kernel is intended to target _Spark-on-kubernetes_, its launch is very much like kernels launched in YARN _cluster mode_, albeit with a completely different set of parameters. Here's an example `SPARK_OPTS` string value which best conveys the idea:

```
  "SPARK_OPTS": "--master k8s://https://${KUBERNETES_SERVICE_HOST}:${KUBERNETES_SERVICE_PORT} --deploy-mode cluster --name ${KERNEL_USERNAME}-${KERNEL_ID} --conf spark.kubernetes.driver.label.app=enterprise-gateway --conf spark.kubernetes.driver.label.kernel_id=${KERNEL_ID} --conf spark.kubernetes.executor.label.app=enterprise-gateway --conf spark.kubernetes.executor.label.kernel_id=${KERNEL_ID} --conf spark.kubernetes.driver.docker.image=${KERNEL_IMAGE} --conf spark.kubernetes.executor.docker.image=kubespark/spark-executor-py:v2.5.0-kubernetes-0.5.0 --conf spark.kubernetes.submission.waitAppCompletion=false",
```

Note that each of the labels previously discussed are also applied to the _driver_ and _executor_ pods.

For these invocations, the `argv:` is nearly identical to non-kubernetes configurations, invoking a `run.sh` script which essentially holds the `spark-submit` invocation that takes the aforementioned `SPARK_OPTS` as its primary parameter:

```json
{
  "argv": [
    "/usr/local/share/jupyter/kernels/spark_python_kubernetes/bin/run.sh",
    "--RemoteProcessProxy.kernel-id",
    "{kernel_id}",
    "--RemoteProcessProxy.response-address",
    "{response_address}",
    "--RemoteProcessProxy.public-key",
    "{public_key}",
    "--RemoteProcessProxy.spark-context-initialization-mode",
    "lazy"
  ]
}
```

### Confirming deployment and the service port mapping

```bash
kubectl get all --all-namespaces -l app=enterprise-gateway

NAME                        DESIRED   CURRENT   UP-TO-DATE   AVAILABLE   AGE
deploy/enterprise-gateway   1         1         1            1           2h

NAME                               DESIRED   CURRENT   READY     AGE
rs/enterprise-gateway-74c46cb7fc   1         1         1         2h

NAME                                     READY     STATUS    RESTARTS   AGE
po/enterprise-gateway-74c46cb7fc-jrkl7   1/1       Running   0          2h

NAME                     TYPE       CLUSTER-IP       EXTERNAL-IP   PORT(S)          AGE
svc/enterprise-gateway   NodePort   10.110.253.220   <none>        8888:32422/TCP   2h
```

Of particular importance is the mapping to port `8888` (e.g.,`32422`). If you are performing this on the same host as where the notebook will run, then you will need to note the cluster-ip entry (e.g.,`10.110.253.220`).

(Note: if the number of replicas is > 1, then you will see two pods listed with different five-character suffixes.)

```{tip}
 You can avoid the need to point at a different port each time EG is launched by adding an `externalIPs:` entry to the `spec:` section of the `enterprise-gateway.yaml` file.  The file is delivered with this entry commented out.  Of course, you'll need to change the IP address to that of your kubernetes master node once the comments characters have been removed.
```

```text
# Uncomment in order to use <k8s-master>:8888
#  externalIPs:
#  - 9.30.118.200
```

The value of the `JUPYTER_GATEWAY_URL` used by the gateway-enabled Notebook server will vary depending on whether you choose to define an external IP or not. If and external IP is defined, you'll set `JUPYTER_GATEWAY_URL=<externalIP>:8888` else you'll set `JUPYTER_GATEWAY_URL=<k8s-master>:32422` **but also need to restart clients each time Enterprise Gateway is started.** As a result, use of the `externalIPs:` value is highly recommended.

## Setting up a Kubernetes Ingress for use with Enterprise Gateway

To set up an ingress with Enterprise Gateway, you'll need an ingress controller deployed on your kubernetes cluster. We
recommend either NGINX or Traefik. Installation and configuration instructions can be found at the following :

- [NGINX-Ingress-Controller](https://kubernetes.github.io/ingress-nginx)
- [Traefik](https://doc.traefik.io/traefik/)

Example - Here the NGINX Ingress Controller is deployed as a `LoadBalancer` with `NodePort` 32121 and 30884 open for http and https traffic respectively.

```bash
$ kubectl get services --all-namespaces
NAMESPACE            NAME                                             TYPE           CLUSTER-IP       EXTERNAL-IP   PORT(S)                      AGE
default              service/kubernetes                               ClusterIP      10.96.0.1        <none>        443/TCP                      23h
default              service/my-nginx-nginx-ingress-controller        LoadBalancer   10.105.234.155   <pending>     80:32121/TCP,443:30884/TCP   22h
default              service/my-nginx-nginx-ingress-default-backend   ClusterIP      10.107.13.85     <none>        80/TCP                       22h
enterprise-gateway   service/enterprise-gateway                       NodePort       10.97.127.52     <none>        8888:30767/TCP               27m
kube-system          service/kube-dns                                 ClusterIP      10.96.0.10       <none>        53/UDP,53/TCP,9153/TCP       23h
kube-system          service/tiller-deploy                            ClusterIP      10.101.96.215    <none>        44134/TCP                    23h
```

Once you have a Ingress controller installed, you can use the `Ingress` resource in kubernetes to direct traffic to your
Enterprise Gateway service. The EG helm chart is configured with an ingress template, which
can be found at [here](https://github.com/jupyter-server/enterprise_gateway/tree/main/etc/kubernetes/helm/enterprise-gateway/templates/ingress.yaml)
for Enterprise Gateway.

Example - Enable ingress and edit etc/kubernetes/helm/values.yaml to the desired configurations and install EG as normal via helm.

```bash
ingress:
  enabled: true             # Ingress is disabled by default
  annotations:              # Annotations to be used, changes depend on which ingress controller you have deployed # default is nginx
    kubernetes.io/ingress.class: "nginx"
    nginx.ingress.kubernetes.io/rewrite-target: /$1
    nginx.ingress.kubernetes.io/ssl-redirect: "false"
    nginx.ingress.kubernetes.io/force-ssl-redirect: "false"
  hostName: ""              # whether to expose by setting a host-based ingress rule, default is *
  path: /gateway/?(.*)      # URL context used to expose EG
```

A quick look at our ingress resource after deploying EG with helm :

```bash
$ kubectl describe ingress enterprise-gateway-ingress -n enterprise-gateway
Name:             enterprise-gateway-ingress
Namespace:        enterprise-gateway
Address:
Default backend:  default-http-backend:80 (<none>)
Rules:
  Host  Path  Backends
  ----  ----  --------
  *
        /gateway/?(.*)   enterprise-gateway:8888 (<none>)
Annotations:
  kubectl.kubernetes.io/last-applied-configuration:  {"apiVersion":"extensions/v1beta1","kind":"Ingress","metadata":
  {"annotations":{"kubernetes.io/ingress.class":"nginx","nginx.ingress.kubernetes.io/force-ssl-redirect":"false",
  "nginx.ingress.kubernetes.io/rewrite-target":"/$1","nginx.ingress.kubernetes.io/ssl-redirect":"false"},
  "name":"enterprise-gateway-ingress","namespace":"enterprise-gateway"},"spec":{"rules":[{"http":{"paths":[{
  "backend":{"serviceName":"enterprise-gateway","servicePort":8888},"path":"/gateway/?(.*)"}]}}]}}

  kubernetes.io/ingress.class:                     nginx
  nginx.ingress.kubernetes.io/force-ssl-redirect:  false
  nginx.ingress.kubernetes.io/rewrite-target:      /$1
  nginx.ingress.kubernetes.io/ssl-redirect:        false
Events:                                            <none>
```

This will expose the Enterprise Gateway service at

```bash
http://KUBERNETES_HOSTNAME:PORT/gateway
```

where `PORT` is the ingress controller's http `NodePort` we referenced earlier.
**NOTE:** `PORT` may be optional depending on how your environment/infrastructure is configured.

## Kubernetes Tips

The following items illustrate some useful commands for navigating Enterprise Gateway within a kubernetes environment.

- All objects created on behalf of Enterprise Gateway can be located using the label `app=enterprise-gateway`. You'll probably see duplicated entries for the deployments(deploy) and replication sets (rs) - we didn't include the duplicates here.

```bash
kubectl get all -l app=enterprise-gateway --all-namespaces

NAME                        DESIRED   CURRENT   UP-TO-DATE   AVAILABLE   AGE
deploy/enterprise-gateway   1         1         1            1           3h

NAME                               DESIRED   CURRENT   READY     AGE
rs/enterprise-gateway-74c46cb7fc   1         1         1         3h

NAME                                             READY     STATUS    RESTARTS   AGE
pod/alice-5e755458-a114-4215-96b7-bcb016fc7b62   1/1       Running   0          8s
pod/enterprise-gateway-74c46cb7fc-jrkl7          1/1       Running   0          3h
```

- All objects related to a given kernel can be located using the label `kernel_id=<kernel_id>`

```bash
kubectl get all -l kernel_id=5e755458-a114-4215-96b7-bcb016fc7b62 --all-namespaces

NAME                                             READY     STATUS    RESTARTS   AGE
pod/alice-5e755458-a114-4215-96b7-bcb016fc7b62   1/1       Running   0          28s
```

Note: because kernels are, by default, isolated to their own namespace, you could also find all objects of a
given kernel using only the `--namespace <kernel-namespace>` clause.

- To enter into a given pod (i.e., container) in order to get a better idea of what might be happening within the container, use the exec command with the pod name

```bash
kubectl exec -it enterprise-gateway-74c46cb7fc-jrkl7 /bin/bash
```

- Logs can be accessed against the pods or deployment (requires the object type prefix (e.g., `pod/`))

```bash
kubectl logs -f pod/alice-5e755458-a114-4215-96b7-bcb016fc7b62
```

Note that if using multiple replicas, commands against each pod are required.

- The Kubernetes dashboard is useful as well. It's located at port `30000` of the master node

```bash
https://elyra-kube1.foo.bar.com:30000/dashboard/#!/overview?namespace=default
```

From there, logs can be accessed by selecting the `Pods` option in the left-hand pane followed by the _lined_ icon on
the far right.

- User \"system:serviceaccount:default:default\" cannot list pods in the namespace \"default\"

On a recent deployment, Enterprise Gateway was not able to create or list kernel pods. Found
the following command was necessary. (Kubernetes security relative to Enterprise Gateway is still under construction.)

```bash
kubectl create clusterrolebinding add-on-cluster-admin --clusterrole=cluster-admin  --serviceaccount=default:default
```<|MERGE_RESOLUTION|>--- conflicted
+++ resolved
@@ -145,11 +145,7 @@
 
 Enterprise Gateway manifests itself as a Kubernetes deployment, exposed externally by a Kubernetes service. By default, it is identified by the name `enterprise-gateway` within the cluster. In addition, all objects related to Enterprise Gateway, including kernel instances, have the kubernetes label of `app=enterprise-gateway` applied.
 
-<<<<<<< HEAD
-Enterprise Gateway Kubernetes service is currently configured as type `NodePort` but is intended for type `LoadBalancer` when appropriate network plugins are available. Because kernels are stateful, the service is also configured with a `sessionAffinity` of `ClientIP`. As a result, kernel creation requests will be routed to the same pod (see deployment), thereby diminishing the need for a `LoadBalancer` type. Here's the service yaml entry from [enterprise-gateway.yaml](https://github.com/jupyter-server/enterprise_gateway/blob/master/etc/kubernetes/enterprise-gateway.yaml) (for helm you can change Service type by setting `service.type` value, see [service.yaml](https://github.com/jupyter-server/enterprise_gateway/blob/master/etc/kubernetes/helm/enterprise-gateway/templates/service.yaml)):
-=======
 The service is currently configured as type `NodePort` but is intended for type `LoadBalancer` when appropriate network plugins are available. Because kernels are stateful, the service is also configured with a `sessionAffinity` of `ClientIP`. As a result, kernel creation requests will be routed to different deployment instances (see deployment) thereby diminishing the need for a `LoadBalancer` type. Here's the service yaml entry from [enterprise-gateway.yaml](https://github.com/jupyter-server/enterprise_gateway/blob/main/etc/kubernetes/enterprise-gateway.yaml) (for helm, see [service.yaml](https://github.com/jupyter-server/enterprise_gateway/blob/main/etc/kubernetes/helm/enterprise-gateway/templates/service.yaml)):
->>>>>>> 67683767
 
 ```yaml
 apiVersion: v1
