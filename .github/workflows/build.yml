--- conflicted
+++ resolved
@@ -82,9 +82,6 @@
       - name: Build Docs
         run: |
           cd docs
-<<<<<<< HEAD
-          make requirements html SPHINXOPTS="-W"
-=======
           make requirements html SPHINXOPTS="-W"
 
   make_sdist:
@@ -103,5 +100,4 @@
     timeout-minutes: 20
     steps:
       - uses: jupyterlab/maintainer-tools/.github/actions/base-setup@v1
-      - uses: jupyterlab/maintainer-tools/.github/actions/test-sdist@v1
->>>>>>> 9300bfe6
+      - uses: jupyterlab/maintainer-tools/.github/actions/test-sdist@v1