ci:
  autoupdate_schedule: monthly

repos:
  - repo: https://github.com/pre-commit/pre-commit-hooks
    rev: v4.4.0
    hooks:
      - id: check-case-conflict
      - id: check-ast
      - id: check-docstring-first
      - id: check-executables-have-shebangs
      - id: check-added-large-files
      - id: check-case-conflict
      - id: check-merge-conflict
      - id: check-json
      - id: check-toml
      - id: check-yaml
        exclude: etc/kubernetes/.*.yaml
      - id: end-of-file-fixer
      - id: trailing-whitespace

  - repo: https://github.com/python-jsonschema/check-jsonschema
    rev: 0.19.2
    hooks:
      - id: check-github-workflows

  - repo: https://github.com/executablebooks/mdformat
    rev: 0.7.16
    hooks:
      - id: mdformat
        additional_dependencies:
          [mdformat-gfm, mdformat-frontmatter, mdformat-footnote]

  - repo: https://github.com/psf/black
    rev: 22.12.0
    hooks:
      - id: black

  - repo: https://github.com/charliermarsh/ruff-pre-commit
<<<<<<< HEAD
    rev: v0.0.185
=======
    rev: v0.0.206
>>>>>>> 668a3918
    hooks:
      - id: ruff
        args: ["--fix"]<|MERGE_RESOLUTION|>--- conflicted
+++ resolved
@@ -37,11 +37,7 @@
       - id: black
 
   - repo: https://github.com/charliermarsh/ruff-pre-commit
-<<<<<<< HEAD
-    rev: v0.0.185
-=======
     rev: v0.0.206
->>>>>>> 668a3918
     hooks:
       - id: ruff
         args: ["--fix"]